--- conflicted
+++ resolved
@@ -2093,7 +2093,8 @@
         if disable_poll:
             epics.caput(self.epics_root + self._global_poll_enable, False)
 
-<<<<<<< HEAD
+        return relay
+
     def set_cryo_card_relay_bit(self,bitPosition,oneOrZero):
         """
         Sets a single cryo card relay to the value provided
@@ -2110,13 +2111,11 @@
         nextRelay = nextRelay | (oneOrZero<<bitPosition)
         self.set_cryo_card_relays(nextRelay)
 
-    def set_cryo_card_relays(self, relay, write_log=False):
-=======
-        return relay
+
 
     def set_cryo_card_relays(self, relay, write_log=False, enable_poll=True,
                              disable_poll=True):
->>>>>>> 4f8a0f36
+
         """
         Sets the cryo card relays
 
