import numpy as np
from pysmurf.base import SmurfBase
from pysmurf.command.sync_group import SyncGroup as SyncGroup
import time
import os
import struct
import time
import epics

class SmurfUtilMixin(SmurfBase):

    def take_debug_data(self, band, channel=None, nsamp=2**19, filename=None, 
            IQstream=1, single_channel_readout=1):
        """
        """
        # Set proper single channel readout
        if channel is not None:
            if single_channel_readout == 1:
                self.set_single_channel_readout(band, 1)
                self.set_single_channel_readout_opt2(band, 0)
            elif single_channel_readout == 2:
                self.set_single_channel_readout(band, 0)
                self.set_single_channel_readout_opt2(band, 1)
            else:
                self.log('single_channel_readout must be 1 or 2', 
                    self.LOG_ERROR)
                raise ValueError('single_channel_readout must be 1 or 2')
        else: # exit single channel otherwise
            self.set_single_channel_readout(band, 0)
            self.set_single_channel_readout_opt2(band, 0)

        # Set IQstream
        if IQstream==1:
            self.set_iq_stream_enable(band, 1)
        else:
            self.set_iq_stream_enable(band, 0)

        # set filename
        if filename is not None:
            data_filename = os.path.join(self.output_dir, filename+'.dat')
            self.log('Writing to file : {}'.format(data_filename),
                self.LOG_USER)
        else:
            timestamp = '%10i' % time.time()
            data_filename = os.path.join(self.output_dir, timestamp+'.dat')
            self.log('Writing to file : {}'.format(data_filename),
                self.LOG_USER)

        dtype = 'debug'
        dchannel = 0 # I don't really know what this means and I'm sorry -CY
        self.setup_daq_mux(dtype, dchannel, nsamp, band=band)

        self.log('Data acquisition in progress...', self.LOG_USER)

        self.log('Setting file name...', self.LOG_USER)

        char_array = [ord(c) for c in data_filename] # convert to ascii
        write_data = np.zeros(300, dtype=int)
        for j in np.arange(len(char_array)):
            write_data[j] = char_array[j]

        self.set_streamdatawriter_datafile(write_data) # write this

        self.set_streamdatawriter_open('True') # str and not bool

        self.set_trigger_daq(1, write_log=True) # this seems to = TriggerDM

        end_addr = self.get_waveform_end_addr(0) # not sure why this is 0

        time.sleep(1) # maybe unnecessary

        done=False
        while not done:
            done=True
            for k in range(4):
                wr_addr = self.get_waveform_wr_addr(0)
                empty = self.get_waveform_empty(k)
                if not empty:
                    done=False
            time.sleep(1)

        time.sleep(1) # do we need all of these?
        self.log('Finished acquisition', self.LOG_USER)
        
        self.log('Closing file...', self.LOG_USER)
        self.set_streamdatawriter_open('False')

        self.log('Done taking data', self.LOG_USER)

        if single_channel_readout > 0:
            f, df, sync = self.decode_single_channel(data_filename)
        else:
            f, df, sync = self.decode_data(data_filename)

        return f, df, sync

    def process_data(self, filename, dtype=np.uint32):
        """
        reads a file taken with take_debug_data and processes it into
           data + header

        Args:
        -----
        filename (str): path to file

        Optional:
        dtype (np dtype): datatype to cast to, defaults unsigned 32 bit int

        Returns:
        -----
        header (np array)
        data (np array)
        """
        n_chan = 2 # number of stream channels
        header_size = 4 # 8 bytes in 16-bit word

        rawdata = np.fromfile(filename, dtype='<u4').astype(dtype)

        # -1 is equiv to [] in Matlab
        rawdata = np.transpose(np.reshape(rawdata, (n_chan, -1))) 

        if dtype==np.uint32:
            header = rawdata[:2, :]
            data = np.delete(rawdata, (0,1), 0).astype(dtype)
        elif dtype==np.int32:
            header = np.zeros((2,2))
            header[:,0] = rawdata[:2,0].astype(np.uint32)
            header[:,1] = rawdata[:2,1].astype(np.uint32)
            data = np.double(np.delete(rawdata, (0,1), 0))
        elif dtype==np.int16:
            header1 = np.zeros((4,2))
            header1[:,0] = rawdata[:4,0].astype(np.uint16)
            header1[:,1] = rawdata[:4,1].astype(np.uint16)
            header1 = np.double(header1)
            header = header1[::2] + header1[1::2] * (2**16) # what am I doing
        else:
            raise TypeError('Type {} not yet supported!'.format(dtype))
        if header[1,1] == 2:
            header = np.fliplr(header)
            data = np.fliplr(data)

        return header, data

    def decode_data(self, filename, swapFdF=False):
        """
        take a dataset from take_debug_data and spit out results

        Args:
        -----
        filename (str): path to file

        Optional:
        swapFdF (bool): whether the F and dF (or I/Q) streams are flipped

        Returns:
        -----
        [f, df, sync] if iqStreamEnable = 0
        [I, Q, sync] if iqStreamEnable = 1
        """

        subband_halfwidth_MHz = 4.8 # can we remove this hardcode
        if swapFdF:
            nF = 1 # weirdly, I'm not sure this information gets used
            nDF = 0
        else:
            nF = 0
            nDF = 1

        header, rawdata = self.process_data(filename)

        # decode strobes
        strobes = np.floor(rawdata / (2**30))
        data = rawdata - (2**30)*strobes
        ch0_strobe = np.remainder(strobes, 2)
        flux_ramp_strobe = np.floor((strobes - ch0_strobe) / 2)

        # decode frequencies
        ch0_idx = np.where(ch0_strobe[:,0] == 1)[0]
        f_first = ch0_idx[0]
        f_last = ch0_idx[-1]
        freqs = data[f_first:f_last, 0]
        neg = np.where(freqs >= 2**23)[0]
        f = np.double(freqs)
        if len(neg) > 0:
            f[neg] = f[neg] - 2**24

        if np.remainder(len(f),512)==0:
            # -1 is [] in Matlab
            f = np.reshape(f, (-1, 512)) * subband_halfwidth_MHz / 2**23 
        else:
            self.log('Number of points not a multiple of 512. Cannot decode',
                self.LOG_ERROR)


        # frequency errors
        ch0_idx_df = np.where(ch0_strobe[:,1] == 1)[0]
        if len(ch0_idx_df) > 0:
            d_first = ch0_idx_df[0]
            d_last = ch0_idx_df[-1]
            dfreq = data[d_first:d_last, 1]
            neg = np.where(dfreq >= 2**23)[0]
            df = np.double(dfreq)
            if len(neg) > 0:
                df[neg] = df[neg] - 2**24

            if np.remainder(len(df), 512) == 0:
                df = np.reshape(df, (-1, 512)) * subband_halfwidth_MHz / 2**23
            else:
                self.log('Number of points not a multiple of 512. Cannot decode', 
                    self.LOG_ERROR)
        else:
            df = []

        return f, df, flux_ramp_strobe

    def decode_single_channel(self, filename, swapFdF=False):
        """
        decode take_debug_data file if in singlechannel mode

        Args:
        -----
        filename (str): path to file to decode

        Optional:
        swapFdF (bool): whether to swap f and df streams

        Returns:
        [f, df, sync] if iq_stream_enable = False
        [I, Q, sync] if iq_stream_enable = True
        """

        subband_halfwidth_MHz = 4.8 # take out this hardcode

        if swapFdF:
            nF = 1
            nDF = 0
        else:
            nF = 0
            nDF = 1

        header, rawdata = self.process_data(filename)

        # decode strobes
        strobes = np.floor(rawdata / (2**30))
        data = rawdata - (2**30)*strobes
        ch0_strobe = np.remainder(strobes, 2)
        flux_ramp_strobe = np.floor((strobes - ch0_strobe) / 2)

        # decode frequencies
        freqs = data[:,nF]
        neg = np.where(freqs >= 2**23)[0]
        f = np.double(freqs)
        if len(neg) > 0:
            f[neg] = f[neg] - 2**24

        f = np.transpose(f) * subband_halfwidth_MHz / 2**23

        dfreqs = data[:,nDF]
        neg = np.where(dfreqs >= 2**23)[0]
        df = np.double(dfreqs)
        if len(neg) > 0:
            df[neg] = df[neg] - 2**24

        df = np.transpose(df) * subband_halfwidth_MHz / 2**23

        return f, df, flux_ramp_strobe

    def take_stream_data(self, band, meas_time, gcp_mode=False):
        """
        Takes streaming data for a given amount of time
        Args:
        -----
        band (int) : The band to stream data
        meas_time (float) : The amount of time to observe for in seconds

        Returns:
        --------
        data_filename (string): The fullpath to where the data is stored
        """
        self.log('Starting to take data.', self.LOG_USER)
        data_filename = self.stream_data_on(band, gcp_mode=gcp_mode)
        time.sleep(meas_time)
        self.stream_data_off(band, gcp_mode=gcp_mode)
        self.log('Done taking data.', self.LOG_USER)
        return data_filename

    def stream_data_on(self, band, gcp_mode=True):
        """
        Turns on streaming data on specified channel

        Args:
        -----
        band (int) : The band to stream data

        Returns:
        --------
        data_filename (string): The fullpath to where the data is stored
        """
        # Check if flux ramp is non-zero
        ramp_max_cnt = self.get_ramp_max_cnt()
        if ramp_max_cnt == 0:
            self.log('Flux ramp frequency is zero. Cannot take data.', 
                self.LOG_ERROR)
        else:
            if self.get_single_channel_readout(band) and \
                self.get_single_channel_readout_opt2(band):
                self.log('Streaming all channels on band {}'.format(band), 
                    self.LOG_USER)

            # Make the data file
            timestamp = self.get_timestamp()
            data_filename = os.path.join(self.output_dir, timestamp+'.dat')
            self.log('Writing to file : {}'.format(data_filename), 
                self.LOG_USER)
            if gcp_mode:
                #self.set_streaming_datafile('/dev/null')
                self.set_gcp_datafile(data_filename)
            else:
                self.set_streaming_datafile(data_filename)
            
            # start streaming before opening file to avoid transient filter step
            self.set_stream_enable(band, 1, write_log=True)
            time.sleep(1.)

            if gcp_mode:
                self.set_smurf_to_gcp_writer(True, write_log=True)
            else:
                self.set_streaming_file_open(1)  # Open the file

            return data_filename

    def set_gcp_datafile(self, data_filename, num_averages=0, receiver_ip='192.168.3.1',
                         port_number='#3334', data_frames=1000000):
        """
        """
        config_dir = self.config.get('smurf2mce_cfg_dir')
        if config_dir is None:
            self.log('No smurf2mce directory in config file.', self.LOG_ERROR)
        
        file = open(config_dir, 'w')

        file.write('num_averages {}\n'.format(num_averages))
        file.write('receiver_ip {}\n'.format(receiver_ip))
        file.write('port_number {}\n'.format(port_number))
        file.write('data_file_name {}\n'.format(data_filename))
        file.write('data_frames {}'.format(data_frames))

        file.close()
        

    def stream_data_off(self, band, gcp_mode=True):
        """
        Turns off streaming data on specified band

        Args:
        -----
        band (int) : The band to turn off stream data
        """
        self.set_stream_enable(band, 0, write_log=True)
        if gcp_mode:
            self.set_smurf_to_gcp_writer(False, write_log=True)
            self.set_gcp_datafile('/data/cryo/mas_data_pipe')
        else:
            self.set_streaming_file_open(0)  # Close the file


    def read_stream_data(self, datafile, unwrap=True, gcp_mode=True):
        """
        Loads data taken with the fucntion stream_data_on

        Args:
        -----
        datafile (str): The full path to the data to read

        Opt Args:
        ---------
        unwrap (bool): Whether to unwrap the data
        """
        if gcp_mode:
            self.log('Treating data as GCP file')
            timestamp, phase = self.read_stream_data_gcp_save(datafile)
            return timestamp, phase


        file_writer_header_size = 2  # 32-bit words

        with open(datafile, mode='rb') as file:
            file_content = file.read()

        version = file_content[8]
        print('Version: %s' % (version))

        self.log('Data version {}'.format(version), self.LOG_INFO)

        if version == 0:
            smurf_header_size = 4  # 32-bit words
            header_size = file_writer_header_size + smurf_header_size
            smurf_data_size = 1024;  # 32-bit words
            nominal_frame_size = header_size + smurf_data_size;


            # Convert binary file to int array. The < indicates little-endian
            raw_dat = np.asarray(struct.unpack("<" + "i" * 
                ((len(file_content)) // 4), file_content))

            # To do : add bad frame check
            frame_start = np.ravel(np.where(1 + raw_dat/4==nominal_frame_size))
            n_frame = len(frame_start)

            I = np.zeros((512, n_frame))
            Q = np.zeros((512, n_frame))
            timestamp = np.zeros(n_frame)

            for i in np.arange(n_frame):
                timestamp[i] = raw_dat[frame_start[i]+2]
                start = frame_start[i] + header_size
                end = start + 512*2
                I[:,i] = raw_dat[start:end:2]
                Q[:,i] = raw_dat[start+1:end+1:2]

            phase = np.arctan2(Q, I)

        elif version == 1:
            # this works if we've already remove dropped frames.  
            # Use timestamp/frame counter to look for drops
            keys = ['h0', 'h1', 'version', 'crate_id', 'slot_number', 
                'number_of_channels', 'rtm_dac_config0', 'rtm_dac_config1',  
                'rtm_dac_config2', 'rtm_dac_config3', 'rtm_dac_config4', 
                'rtm_dac_config5', 'flux_ramp_increment', 'flux_ramp_start', 
                'base_rate_since_1_Hz', 'base_rate_since_TM', 'timestamp_ns', 
                'timestamp_s', 'fixed_rate_marker', 'sequence_counter', 
                'tes_relay','mce_word'
            ]

            data_keys = [f'data{i}' for i in range(4096)]

            keys.extend(data_keys)

            keys_dict = dict( zip( keys, range(len(keys)) ) )

            frames = [i for i in 
                struct.Struct('2I2BHI6Q6IH2xI2Q24x4096h').iter_unpack(file_content)]
            #frame_counter = [i[keys['sequence_counter']] for i in frames]
            #timestamp_s   = [i[keys['timestamp_s']] for i in frames]
            #timestamp_ns  = [i[keys['timestamp_ns']] for i in frames]

            phase = np.zeros((512, len(frames)))
            for i in range(512):
                k = i + 1024
                phase[i,:] = np.asarray([j[keys_dict[f'data{k}']] for j in 
                    frames])

            phase = phase.astype(float) / 2**15 * np.pi # scale to rad
            timestamp = [i[keys_dict['sequence_counter']] for i in frames]

        else:
            raise Exception(f'Frame version {version} not supported')

        if unwrap:
            phase = np.unwrap(phase, axis=-1)

        return timestamp, phase

    def read_stream_data_gcp_save(self, datafile,
        unwrap=True, downsample=1):
        """
        Reads the special data that is designed to be a copy of the GCP data.
        """
        import glob
        datafile = glob.glob(datafile+'*')[-1]

        with open(datafile, mode='rb') as file:
            file_content = file.read()

        keys = ['protocol_version','crate_id','slot_number','number_of_channels',
                'rtm_dac_config0', 'rtm_dac_config1', 'rtm_dac_config2', 'rtm_dac_config3',
                'rtm_dac_config4', 'rtm_dac_config5','flux_ramp_increment','flux_ramp_start',
                'rate_since_1Hz', 'rate_since_TM', 'nanoseconds', 'seconds', 'fixed_rate_marker',
                'sequence_counter', 'tes_relay_config', 'mce_word', 'user_word0', 'user_word1',
                'user_word2'
        ]

        data_keys = [f'data{i}' for i in range(528)]

        keys.extend(data_keys)
        keys_dict = dict( zip( keys, range(len(keys)) ) )

        frames = [i for i in struct.Struct('3BxI6Q8I5Q528i').iter_unpack(file_content)]

        phase = np.zeros((528, len(frames)))
        for i in range(528):
                phase[i,:] = np.asarray([j[keys_dict[f'data{i}']] for j in
                             frames])

        phase = phase.astype(float) / 2**15 * np.pi # where is decimal?  Is it in rad?
        timestamp = [i[keys_dict['sequence_counter']] for i in frames]

        return timestamp, phase


    def read_stream_data_daq(self, data_length, bay=0, hw_trigger=False):
        """
        """
        # Ask mitch why this is what it is...
        if bay == 0:
            stream0 = self.epics_root + ":AMCc:Stream0"
            stream1 = self.epics_root + ":AMCc:Stream1"
        else:
            stream0 = self.epics_root + ":AMCc:Stream4"
            stream1 = self.epics_root + ":AMCc:Stream5"
        
        pvs = [stream0, stream1]
        sg  = SyncGroup(pvs, skip_first=True)

        # trigger PV
        if not hw_trigger:
            self.set_trigger_daq(1, write_log=True)
        else:
            self.set_arm_hw_trigger(1, write_log=True)
            # self._caput(self.epics_root + 
            #     ':AMCc:FpgaTopLevel:AppTop:DaqMuxV2[0]:ArmHwTrigger', 1, 
            #     write_log=True)
        time.sleep(.1)
        sg.wait()

        vals = sg.get_values()

        r0 = vals[pvs[0]]
        r1 = vals[pvs[1]]
        
        return r0, r1

    def read_adc_data(self, adc_number, data_length, hw_trigger=False):
        """
        Args:
        -----
        adc_number (int):
        data_length (int):

        Opt Args:
        ---------
        hw_trigger (bool)
        """
        if adc_number > 3:
            bay = 1
            adc_number = adc_number - 4
        else:
            bay = 0

        self.setup_daq_mux('adc', adc_number, data_length)

        res = self.read_stream_data_daq(data_length, bay=bay,
            hw_trigger=hw_trigger)
        dat = res[1] + 1.j * res[0]

        return dat

    def read_dac_data(self, dac_number, data_length, hw_trigger=False):
        """
        Read the data directly off the DAC
        """
        if dac_number > 3:
            bay = 1
            dac_number = dac_number - 4
        else:
            bay = 0

        self.setup_daq_mux('dac', dac_number, data_length)

        res = self.read_stream_data_daq(data_length, bay=bay, 
            hw_trigger=hw_trigger)
        dat = res[1] + 1.j * res[0]

        return dat

    def setup_daq_mux(self, converter, converter_number, data_length, band=0):
        """
        Sets up for either ADC or DAC data taking.

        Args:
        -----
        converter (str) : Whether it is the ADC or DAC. choices are 'adc', 
            'dac', or 'debug'. The last one takes data on a single band.
        converter_number (int) : The ADC or DAC number to take data on.
        data_length (int) : The amount of data to take.
        band (int): which band to get data on
        """
        if converter.lower() == 'adc':
            daq_mux_channel0 = (converter_number + 1)*2
            daq_mux_channel1 = daq_mux_channel0 + 1
        elif converter.lower() == 'dac':
            daq_mux_channel0 = (converter_number + 1)*2 + 10
            daq_mux_channel1 = daq_mux_channel0 + 1
        else:
            if band==2:
                daq_mux_channel0 = 22 # these come from the mysterious mind of Steve
                daq_mux_channel1 = 23
            elif band==3:
                daq_mux_channel0 = 24
                daq_mux_channel1 = 25
            else:
                self.log("Error! Cannot take debug data on this band", 
                    self.LOG_ERROR)


        # setup buffer size
        self.set_buffer_size(data_length)

        # input mux select
        self.set_input_mux_sel(0, daq_mux_channel0, write_log=True)
        self.set_input_mux_sel(1, daq_mux_channel1, write_log=True)


    def set_buffer_size(self, size):
        """
        Sets the buffer size for reading and writing DAQs

        Args:
        -----
        size (int) : The buffer size in number of points
        """
        # Change DAQ data buffer size

        # Change waveform engine buffer size
        self.set_data_buffer_size(size, write_log=True)
        for daq_num in np.arange(4):
            s = self.get_waveform_start_addr(daq_num, convert=True, 
                write_log=False)
            e = s + 4*size
            self.set_waveform_end_addr(daq_num, e, convert=True, 
                write_log=False)
            self.log('DAQ number {}: start {} - end {}'.format(daq_num, s, e))

    def config_cryo_channel(self, band, channel, frequencyMHz, amplitude, 
        feedback_enable, eta_phase, eta_mag):
        """
        Set parameters on a single cryo channel

        Args:
        -----
        band (int) : The band for the channel
        channel (int) : which channel to configure
        frequencyMHz (float) : the frequency offset from the subband center in MHz
        amplitude (int) : amplitude scale to set for the channel (0..15)
        feedback_enable (bool) : whether to enable feedback for the channel
        eta_phase (float) : feedback eta phase, in degrees (-180..180) 
        eta_mag (float) : feedback eta magnitude
        """

        n_subbands = self.get_number_sub_bands(band)
        digitizerFrequencyMHz = self.get_digitizer_frequency_mhz(band)
        subband_width = digitizerFrequencyMHz / (n_subbands / 2)

        # some checks to make sure we put in values within the correct ranges

        if frequencyMHz > subband_width / 2:
            print("frequencyMHz exceeds subband width! setting to top of subband")
            freq = subband_width / 2
        elif frequencyMHz < - subband_width / 2:
            print("frequencyMHz below subband width! setting to bottom of subband")
            freq = -subband_width / 2
        else:
            freq = frequencyMHz

        if amplitude > 15:
            print("amplitude too high! setting to 15")
            ampl = 15
        elif amplitude < 0:
            print("amplitude too low! setting to 0")
            ampl = 0
        else:
            ampl = amplitude

        # get phase within -180..180
        phase = eta_phase
        while phase > 180:
            phase = phase - 360
        while phase < -180:
            phase = phase + 360

        # now set all the PV's
        self.set_center_frequency_mhz_channel(band, channel, freq)
        self.set_amplitude_scale_channel(band, channel, ampl)
        self.set_eta_phase_degree_channel(band, channel, phase)
        self.set_eta_mag_scaled_channel(band, channel, eta_mag)

        return

    def which_on(self, band):
        '''
        Finds all detectors that are on.

        Args:
        -----
        band (int) : The band to search.

        Returns:
        --------
        channels_on (int array) : The channels that are on
        '''
        amps = self.get_amplitude_scale_array(band)
        return np.ravel(np.where(amps != 0))

    def band_off(self, band, **kwargs):
        '''
        Turns off all tones in a band
        '''
        self.set_amplitude_scales(band, 0, **kwargs)
        self.set_feedback_enable_array(band, np.zeros(512, dtype=int), **kwargs)
        self.set_cfg_reg_ena_bit(0, wait_after=.11, **kwargs)

    def channel_off(self, band, channel, **kwargs):
        """
        Turns off tones for a single channel
        """
        self.log('Turning off band {} channel {}'.format(band, channel), 
            self.LOG_USER)
        self.set_amplitude_scale_channel(band, channel, 0, **kwargs)
        self.set_feedback_enable_channel(band, channel, 0, **kwargs)

    def set_feedback_limit_khz(self, band, feedback_limit_khz):
        '''
        '''
        digitizer_freq_mhz = self.get_digitizer_frequency_mhz(band)
        bandcenter = self.get_band_center_mhz(band)
        n_subband = self.get_number_sub_bands(band)

        subband_bandwidth = 2 * digitizer_freq_mhz / n_subband
        desired_feedback_limit_mhz = feedback_limit_khz/1000.

        if desired_feedback_limit_mhz > subband_bandwidth/2:
            desired_feedback_limit_mhz = subband_bandwidth/2

        desired_feedback_limit_dec = np.floor(desired_feedback_limit_mhz/
            (subband_bandwidth/2.))


    def get_fpga_status(self):
        '''
        Loads FPGA status checks if JESD is ok.

        Returns:
        ret (dict) : A dictionary containing uptime, fpga_version, git_hash,
            build_stamp, jesd_tx_enable, and jesd_tx_valid
        '''
        uptime = self.get_fpga_uptime()
        fpga_version = self.get_fpga_version()
        git_hash = self.get_fpga_git_hash()
        build_stamp = self.get_fpga_build_stamp()

        git_hash = ''.join([chr(y) for y in git_hash]) # convert from int to ascii
        build_stamp = ''.join([chr(y) for y in build_stamp])

        self.log("Build stamp: " + str(build_stamp), self.LOG_USER)
        self.log("FPGA version: Ox" + str(fpga_version), self.LOG_USER)
        self.log("FPGA uptime: " + str(uptime), self.LOG_USER)

        jesd_tx_enable = self.get_jesd_tx_enable()
        jesd_tx_valid = self.get_jesd_tx_data_valid()
        if jesd_tx_enable != jesd_tx_valid:
            self.log("JESD Tx DOWN", self.LOG_USER)
        else:
            self.log("JESD Tx Okay", self.LOG_USER)

        jesd_rx_enable = self.get_jesd_rx_enable()
        jesd_rx_valid = self.get_jesd_rx_data_valid()
        if jesd_rx_enable != jesd_rx_valid:
            self.log("JESD Rx DOWN", self.LOG_USER)
        else:
            self.log("JESD Rx Okay", self.LOG_USER)

        

        # dict containing all values
        ret = {
            'uptime' : uptime,
            'fpga_version' : fpga_version,
            'git_hash' : git_hash,
            'build_stamp' : build_stamp,
            'jesd_tx_enable' : jesd_tx_enable,
            'jesd_tx_valid' : jesd_tx_valid,
            'jesd_rx_enable': jesd_rx_enable,
            'jesd_rx_valid' : jesd_rx_valid,
        }

        return ret

<<<<<<< HEAD
    def freq_to_subband(self, freq, band):
        '''Look up subband number of a channel frequency

        To do: This probably should not be hard coded. If these values end
        up actually being persistent, we should move them into base class.

        Args:
        -----
        freq (float): frequency in MHz
        band (float): The band to place the resonator

        Returns:
        --------
        subband_no (int): subband (0..128) of the frequency within the band
        offset (float): offset from subband center
        '''
        dig_freq = self.get_digitizer_frequency_mhz(band)
        num_subband = self.get_number_sub_bands(band)
        band_center = self.get_band_center_mhz(band)
        subband_width = 2*dig_freq/num_subband
        
        subbands, subband_centers = self.get_subband_centers(band, as_offset=False)

        df = np.abs(freq - subband_centers)
        idx = np.ravel(np.where(df == np.min(df)))[0]

        subband_no = subbands[idx]
        offset = freq - subband_centers[idx]

        return subband_no, offset

    def channel_to_freq(self, band, channel):
        """
        Gives the frequency of the channel.

        Args:
        -----
        band (int) : The band the channel is in
        channel (int) :  The channel number

        Ret:
        ----
        freq (float): The channel frequency in MHz
        """
        if band is None or channel is None:
            return None

        subband = self.get_subband_from_channel(band, channel)
        _, sbc = self.get_subband_centers(band, as_offset=False)
        offset = self.get_center_frequency_mhz_channel(band, channel)

        return sbc[subband] + offset

=======
>>>>>>> 761fec0c
    def get_channel_order(self, channel_orderfile=None):
        ''' produces order of channels from a user-supplied input file


        To Do : un-hardcode this.

        Args:
        -----

        Optional Args:
        --------------
        channelorderfile (str): path to a file that contains one channel per line

        Returns :
        channel_order (int array) : An array of channel orders
        '''

        # to do
        # for now this is literally just a list oops
        # sorry

        if channel_orderfile is not None:
            with open(channel_orderfile) as f:
                channel_order = f.read().splitlines()
        else:
            channel_order = [384, 416, 448, 480, 144, 176, 208, 240, 400, 432,\
                464, 496, 136, 168, 200, 232, 392, 424, 456, 488,\
                152, 184, 216, 248, 408, 440, 472, 504, 132, 164, 196, 228,\
                388, 420, 452, 484, 148, 180, 212, 244, 404, 436, 468, 500,\
                140, 172, 204, 236, 396, 428, 460, 492, 156, 188, 220, 252,\
                412, 444, 476, 508, 130, 162, 194, 226, 386, 418, 450, 482,\
                146, 178, 210, 242, 402, 434, 466, 498, 138, 170, 202, 234,\
                394, 426, 458, 490, 154, 186, 218, 250, 410, 442, 474, 506,\
                134, 166, 198, 230, 390, 422, 454, 486, 150, 182, 214, 246,\
                406, 438, 470, 502, 142, 174, 206, 238, 398, 430, 462, 494,\
                158, 190, 222, 254, 414, 446, 478, 510, 129, 161, 193, 225,\
                385, 417, 449, 481, 145, 177, 209, 241, 401, 433, 465, 497,\
                137, 169, 201, 233, 393, 425, 457, 489, 153, 185, 217, 249,\
                409, 441, 473, 505, 133, 165, 197, 229, 389, 421, 453, 485,\
                149, 181, 213, 245, 405, 437, 469, 501, 141, 173, 205, 237,\
                397, 429, 461, 493, 157, 189, 221, 253, 413, 445, 477, 509,\
                131, 163, 195, 227, 387, 419, 451, 483, 147, 179, 211, 243,\
                403, 435, 467, 499, 139, 171, 203, 235, 395, 427, 459, 491,\
                155, 187, 219, 251, 411, 443, 475, 507, 135, 167, 199, 231,\
                391, 423, 455, 487, 151, 183, 215, 247, 407, 439, 471, 503,\
                143, 175, 207, 239, 399, 431, 463, 495, 159, 191, 223, 255,\
                415, 447, 479, 511, 0, 32, 64, 96, 256, 288, 320, 352,\
                16, 48, 80, 112, 272, 304, 336, 368, 8, 40, 72, 104,\
                264, 296, 328, 360, 24, 56, 88, 120, 280, 312, 344, 376,\
                4, 36, 68, 100, 260, 292, 324, 356, 20, 52, 84, 116,\
                276, 308, 340, 372, 12, 44, 76, 108, 268, 300, 332, 364,\
                28, 60, 92, 124, 284, 316, 348, 380, 2, 34, 66, 98,\
                258, 290, 322, 354, 18, 50, 82, 114, 274, 306, 338, 370,\
                10, 42, 74, 106, 266, 298, 330, 362, 26, 58, 90, 122,\
                282, 314, 346, 378, 6, 38, 70, 102, 262, 294, 326, 358,\
                22, 54, 86, 118, 278, 310, 342, 374, 14, 46, 78, 110,\
                270, 302, 334, 366, 30, 62, 94, 126, 286, 318, 350, 382,\
                1, 33, 65, 97, 257, 289, 321, 353, 17, 49, 81, 113,\
                273, 305, 337, 369, 9, 41, 73, 105, 265, 297, 329, 361,\
                25, 57, 89, 121, 281, 313, 345, 377, 5, 37, 69, 101,\
                261, 293, 325, 357, 21, 53, 85, 117, 277, 309, 341, 373,\
                13, 45, 77, 109, 269, 301, 333, 365, 29, 61, 93, 125,\
                285, 317, 349, 381, 3, 35, 67, 99, 259, 291, 323, 355,\
                19, 51, 83, 115, 275, 307, 339, 371, 11, 43, 75, 107,\
                267, 299, 331, 363, 27, 59, 91, 123, 283, 315, 347, 379,\
                7, 39, 71, 103, 263, 195, 327, 359, 23, 55, 87, 119,\
                279, 311, 343, 375, 15, 47, 79, 111, 271, 303, 335, 367,\
                31, 63, 95, 127, 287, 319, 351, 383, 128, 160, 192, 224]

        return channel_order

    def get_subband_from_channel(self, band, channel, channelorderfile=None):
        """ returns subband number given a channel number
        Args:
        root (str): epics root (eg mitch_epics)
        band (int): which band we're working in
        channel (int): ranges 0..511, cryo channel number

        Optional Args:
        channelorderfile(str): path to file containing order of channels

        Returns:
        subband (int) : The subband the channel lives in
        """

        n_subbands = self.get_number_sub_bands(band)
        n_channels = self.get_number_channels(band)

        n_chanpersubband = n_channels / n_subbands

        if channel > n_channels:
            raise ValueError('channel number exceeds number of channels')

        if channel < 0:
            raise ValueError('channel number is less than zero!')

        chanOrder = self.get_channel_order(channelorderfile)
        idx = chanOrder.index(channel)

        subband = idx // n_chanpersubband
        return int(subband)

    def get_subband_centers(self, band, as_offset=True, hardcode=False):
        """ returns frequency in MHz of subband centers
        Args:
        -----
        band (int): which band
        as_offset (bool): whether to return as offset from band center 
            (default is no, which returns absolute values)
        """

        if hardcode:
            if band == 3:
                bandCenterMHz = 5.25
            elif band == 2:
                bandCenterMHz = 5.75
            digitizerFrequencyMHz = 614.4
            n_subbands = 128
        else:
            digitizerFrequencyMHz = self.get_digitizer_frequency_mhz(band)
            bandCenterMHz = self.get_band_center_mhz(band)
            n_subbands = self.get_number_sub_bands(band)

        subband_width_MHz = 2 * digitizerFrequencyMHz / n_subbands

        subbands = list(range(n_subbands))
        subband_centers = (np.arange(1, n_subbands + 1) - n_subbands/2) * \
            subband_width_MHz/2

        if not as_offset:
            subband_centers += self.get_band_center_mhz(band)

        return subbands, subband_centers

    def get_channels_in_subband(self, band, subband, channelorderfile=None):
        """
        Returns channels in subband
        Args:
        -----
        band (int): which band
        subband (int): subband number, ranges from 0..127

        Opt Args:
        ---------
        channelorderfile (str): path to file specifying channel order
         
        Returns:
        --------
        subband_chans (int array): The channels in the subband
        """

        n_subbands = self.get_number_sub_bands(band)
        n_channels = self.get_number_channels(band)
        n_chanpersubband = int(n_channels / n_subbands)

        if subband > n_subbands:
            raise ValueError("subband requested exceeds number of subbands")

        if subband < 0:
            raise ValueError("requested subband less than zero")

        chanOrder = self.get_channel_order(channelorderfile)
        subband_chans = chanOrder[subband * n_chanpersubband : subband * \
            n_chanpersubband + n_chanpersubband]

        return subband_chans

    def iq_to_phase(self, i, q):
        """
        Changes IQ to phase

        Args:
        -----
        i (float array)
        q (float arry)

        Returns:
        --------
        phase (float array) : 
        """
        return np.unwrap(np.arctan2(q, i))


    def hex_string_to_int(self, s):
        """
        Converts hex string, which is an array of characters, into an int.

        Args:
        -----
        s (character array) : An array of chars to be turned into a single int.

        Returns:
        --------
        i (int64) : The 64 bit int
        """
        return np.int(''.join([chr(x) for x in s]),0)


    def int_to_hex_string(self, i):
        """
        Converts an int into a string of characters.

        Args:
        -----
        i (int64) : A 64 bit int to convert into hex.

        Returns:
        --------
        s (char array) : A character array representing the int
        """
        # Must be array length 300
        s = np.zeros(300, dtype=int)
        i_hex = hex(i)
        for j in np.arange(len(i_hex)):
            s[j] = ord(i_hex[j])

        return s


    def set_tes_bias_bipolar(self, bias_group, volt, do_enable=True, **kwargs):
        """
        bias_group (int): The bias group
        volt (float): The TES bias to command in voltage.

        Opt args:
        --------
        do_enable (bool) : Sets the enable bit. Default is True.
        """

        # bias_order = np.array([9, 11, 13, 15, 16, 14, 12, 10, 7, 5, 3, 1, 8, 6, 
        #     4, 2]) - 1  # -1 because bias_groups are 0 indexed. Chips are 1
        # dac_positives = np.array([2, 4, 6, 8, 10, 12, 14, 16, 18, 20, 22, 24, 
        #     26, 28, 30, 32])
        # dac_negatives = np.array([1, 3, 5, 7, 9, 11, 13, 15, 17, 19, 21, 23, 
        #     25, 27, 29, 31])

        bias_order = self.bias_group_to_pair[:,0]
        dac_positives = self.bias_group_to_pair[:,1]
        dac_negatives = self.bias_group_to_pair[:,2]

        dac_idx = np.ravel(np.where(bias_order == bias_group))

        dac_positive = dac_positives[dac_idx][0]
        dac_negative = dac_negatives[dac_idx][0]

        volts_pos = volt / 2
        volts_neg = - volt / 2

        if do_enable:
            self.set_tes_bias_enable(dac_positive, 2, **kwargs)
            self.set_tes_bias_enable(dac_negative, 2, **kwargs)

        self.set_tes_bias_volt(dac_positive, volts_pos, **kwargs)
        self.set_tes_bias_volt(dac_negative, volts_neg, **kwargs)

    def set_tes_bias_off(self, **kwargs):
        """
        Turns off all TES biases
        """
        for dac in np.arange(1,33):
            self.set_tes_bias_volt(dac, 0, **kwargs)

    def tes_bias_dac_ramp(self, dac, volt_min=-9.9, volt_max=9.9, step_size=.01, wait_time=.05):
        """
        """
        bias = volt_min
        while True:
            self.set_tes_bias_volt(dac, bias, wait_after=wait_time)
            bias += step_size
            if bias > volt_max:
                bias = volt_min

    def get_tes_bias_bipolar(self, bias_group, return_raw=False, **kwargs):
        """
        Returns the bias voltage in units of Volts

        Args:
        -----
        bias_group (int) : The number of the bias group

        Opt Args:
        ---------
        return_raw (bool) : Default is False. If True, returns pos and neg
           terminal values.
        """
        bias_order = self.bias_group_to_pair[:,0]
        dac_positives = self.bias_group_to_pair[:,1]
        dac_negatives = self.bias_group_to_pair[:,2]

        dac_idx = np.ravel(np.where(bias_order == bias_group))

        dac_positive = dac_positives[dac_idx][0]
        dac_negative = dac_negatives[dac_idx][0]

        volts_pos = self.get_tes_bias_volt(dac_positive, **kwargs)
        volts_neg = self.get_tes_bias_volt(dac_negative, **kwargs)
        
        if return_raw:
            return volts_pos, volts_neg
        else:
            return volts_pos - volts_neg


    def set_amplifier_bias(self, bias_hemt=None, bias_50k=None, **kwargs):
        """
        Sets the HEMT and 50 K amp (if present) voltages.  If no
        arguments given, looks for default biases in cfg
        (amplifier:hemt_Vg and amplifier:LNA_Vg).  If nothing found in
        cfg file, does nothing to either bias.  Enable is written to
        both amplifier bias DACs regardless of whether or not they are
        set to new values - need to check that this is ok.  If user
        specifies values those override cfg file defaults.  Prints
        resulting amplifier biases at the end with a short wait in
        case there's latency between setting and reading.

        Opt Args:
        ---------
        bias_hemt (float): The HEMT bias voltage in units of volts
        bias_50k (float): The 50K bias voltage in units of volts
        """

        ############################################################################
        ### 4K HEMT
        self.set_hemt_enable(**kwargs)
        # if nothing specified take default from cfg file, if 
        # it's specified there
        bias_hemt_from_cfg=False
        if bias_hemt is None and hasattr(self,'hemt_Vg'):
            bias_hemt=self.hemt_Vg
            bias_hemt_from_cfg=True
        # if user gave a value or value was found in cfg file,
        # set it and tell the user
        if not bias_hemt is None:
            if bias_hemt_from_cfg:
                self.log('Setting HEMT LNA Vg from config file to Vg={0:.{1}f}'.format(bias_hemt, 4), 
                         self.LOG_USER)
            else:
                self.log('Setting HEMT LNA Vg to requested Vg={0:.{1}f}'.format(bias_hemt, 4), 
                         self.LOG_USER)

            self.set_hemt_gate_voltage(bias_hemt, **kwargs)

        # otherwise do nothing and warn the user
        else:
            self.log('No value specified for 50K LNA Vg and didn\'t find a default in cfg (amplifier[\'hemt_Vg\']).', 
                     self.LOG_ERROR)
        ### done with 4K HEMT
        ############################################################################

        ############################################################################
        ### 50K LNA (if present - could make this smarter and more general)
        self.set_50k_amp_enable(**kwargs)
        # if nothing specified take default from cfg file, if 
        # it's specified there
        bias_50k_from_cfg=False
        if bias_50k is None and hasattr(self,'LNA_Vg'):
            bias_50k=self.LNA_Vg
            bias_50k_from_cfg=True
        # if user gave a value or value was found in cfg file,
        # set it and tell the user
        if not bias_50k is None:
            if bias_50k_from_cfg:
                self.log('Setting 50K LNA Vg from config file to Vg={0:.{1}f}'.format(bias_50k, 4), 
                         self.LOG_USER)
            else:
                self.log('Setting 50K LNA Vg to requested Vg={0:.{1}f}'.format(bias_50k, 4), 
                         self.LOG_USER)

            self.set_50k_amp_gate_voltage(bias_50k, **kwargs)

        # otherwise do nothing and warn the user
        else:
            self.log('No value specified for 50K LNA Vg and didn\'t find a default in cfg (amplifier[\'LNA_Vg\']).', 
                     self.LOG_ERROR)
        ### done with 50K LNA
        ############################################################################
        
        # add some latency in case PIC needs it 
        time.sleep(1)
        # print amplifier biases after setting Vgs
        self.print_amplifier_bias()


    # alias
    set_amplifier_biases=set_amplifier_bias

    def print_amplifier_biases(self, write_log=False):
        # for printout
        s=[]

        # 4K
        hemt_Id_mA=self.get_hemt_drain_current()
        hemt_gate_bias_volts=self.get_hemt_gate_voltage()

        s.append('Commanded hemtVg= %0.3fV '%hemt_gate_bias_volts)
        s.append('Read hemtId= %0.3fmA '%hemt_Id_mA)

        # 50K
        fiftyk_Id_mA=self.get_50k_amp_drain_current()
        fiftyk_amp_gate_bias_volts=self.get_50k_amp_gate_voltage()

        s.append('Commanded 50kVg= %0.3fV '%fiftyk_amp_gate_bias_volts)
        s.append('Read 50kId= %0.3fmA '%fiftyk_Id_mA)

        # print out
        print((("{: >20}"*len(s)).rstrip()).format(*s))

        if write_log:
            self.log((("{: >20}"*len(s)).rstrip()).format(*s))

    # alias
    print_amplifier_bias=print_amplifier_biases

    def get_hemt_drain_current(self, hemt_offset=.100693):
        """
        Returns:
        --------
        cur (float): Drain current in mA
        """

        # These values are hard coded and empirically found by Shawn
        # hemt_offset=0.100693  #Volts
        hemt_Vd_series_resistor=200  #Ohm
        hemt_Id_mA=2.*1000.*(self.get_cryo_card_hemt_bias()-
            hemt_offset)/hemt_Vd_series_resistor

        return hemt_Id_mA

    def get_50k_amp_drain_current(self):
        """
        Returns:
        --------
        cur (float): The drain current in mA
        """
        asu_amp_Vd_series_resistor=10 #Ohm
        asu_amp_Id_mA=2.*1000.*(self.get_cryo_card_50k_bias()/
            asu_amp_Vd_series_resistor)

        return asu_amp_Id_mA

    def overbias_tes(self, bias_group, overbias_voltage=19.9, overbias_wait=5.,
        tes_bias=19.9, cool_wait=20., high_current_mode=False):
        """
        Warning: This is horribly hardcoded. Needs a fix soon.

        Args:
        -----
        bias_group (int): The bias group to overbias

        Opt Args:
        ---------
        overbias_voltage (float): The value of the TES bias in the high current
            mode. Default 19.9.
        overbias_wait (float): The time to stay in high current mode in seconds.
            Default is .5
        tes_bias (float): The value of the TES bias when put back in low current
            mode. Default is 19.9.
        cool_wait (float): The time to wait after setting the TES bias for 
            transients to die off.
        """
        # drive high current through the TES to attempt to drive normal
        self.set_tes_bias_bipolar(bias_group, overbias_voltage)
        time.sleep(.1)

        self.set_tes_bias_high_current(bias_group)
        self.log('Driving high current through TES. ' + \
            'Waiting {}'.format(overbias_wait), self.LOG_USER)
        time.sleep(overbias_wait)
        if not high_current_mode:
            self.set_tes_bias_low_current(bias_group)
            time.sleep(.1)
        self.set_tes_bias_bipolar(bias_group, tes_bias)
        self.log('Waiting %.2f seconds to cool' % (cool_wait), self.LOG_USER)
        time.sleep(cool_wait)
        self.log('Done waiting.', self.LOG_USER)

    def overbias_tes_all(self, overbias_voltage=19.9, overbias_wait=0.5,
        tes_bias=19.9, cool_wait=20., high_current_mode=False):
        """
        Warning: This is horribly hardcoded. Needs a fix soon.
        CY edit 20181119 to make it even worse lol

        Args:
        -----

        Opt Args:
        ---------
        overbias_voltage (float): The value of the TES bias in the high current
            mode. Default 19.9.
        overbias_wait (float): The time to stay in high current mode in seconds.
            Default is .5
        tes_bias (float): The value of the TES bias when put back in low current
            mode. Default is 19.9.
        cool_wait (float): The time to wait after setting the TES bias for 
            transients to die off.
        """
        # drive high current through the TES to attempt to drive normal

        bias_groups = np.arange(8)

        for g in bias_groups:
            self.set_tes_bias_bipolar(g, overbias_voltage)
            time.sleep(.1)

        for g in bias_groups:
            self.set_tes_bias_high_current(g)
        self.log('Driving high current through TES. ' + \
            'Waiting {}'.format(overbias_wait), self.LOG_USER)
        time.sleep(overbias_wait)

        if not high_current_mode:
            for g in bias_groups:
                self.set_tes_bias_low_current(g)
                time.sleep(.1)

        for g in bias_groups:
            self.set_tes_bias_bipolar(g, tes_bias)
        self.log('Waiting %.2f seconds to cool' % (cool_wait), self.LOG_USER)
        time.sleep(cool_wait)
        self.log('Done waiting.', self.LOG_USER)




    def set_tes_bias_high_current(self, bias_group):
        """
        Sets the bias group to high current mode. Note that the bias group
        number is not the same as the relay number. The conversion is
        handled in this function.

        Args:
        -----
        bias_group (int): The bias group to set to high current mode
        """
        old_relay = self.get_cryo_card_relays()
        old_relay = self.get_cryo_card_relays()
        self.log('Old relay {}'.format(bin(old_relay)))
        if bias_group < 16:
            r = np.ravel(self.pic_to_bias_group[np.where(
                self.pic_to_bias_group[:,1]==bias_group)])[0]
        else:
            r = bias_group
        new_relay = (1 << r) | old_relay
        self.log('New relay {}'.format(bin(new_relay)))
        self.set_cryo_card_relays(new_relay, write_log=True)
        self.get_cryo_card_relays()

    def set_tes_bias_low_current(self, bias_group):
        """
        Sets the bias group to low current mode. Note that the bias group
        number is not the same as the relay number. The conversion is
        handled in this function.

        Args:
        -----
        bias_group (int): The bias group to set to low current mode
        """
        old_relay = self.get_cryo_card_relays()
        old_relay = self.get_cryo_card_relays()
        self.log('Old relay {}'.format(bin(old_relay)))
        if bias_group < 16:
            r = np.ravel(self.pic_to_bias_group[np.where(
                self.pic_to_bias_group[:,1]==bias_group)])[0]
        else:
            r = bias_group
        if old_relay & 1 << r != 0:
            new_relay = old_relay & ~(1 << r)
            self.log('New relay {}'.format(bin(new_relay)))
            self.set_cryo_card_relays(new_relay, write_log=True)
            self.get_cryo_card_relays()

    def set_mode_dc(self):
        """
        Sets it DC coupling
        """
        # The 16th bit (0 indexed) is the AC/DC coupling
        self.set_tes_bias_high_current(16)

    def set_mode_ac(self):
        """
        Sets it to AC coupling
        """
        # The 16th bit (0 indexed) is the AC/DC coupling
        self.set_tes_bias_low_current(16)


    def att_to_band(self, att):
        """
        Gives the band associated with a given attenuator number
        """
        return self.att_to_band['band'][np.ravel(
            np.where(self.att_to_band['att']==att))[0]]

    def band_to_att(self, band):
        """
        """
        return self.att_to_band['att'][np.ravel(
            np.where(self.att_to_band['band']==band))[0]]


<<<<<<< HEAD
    def make_gcp_mask_file(self, bands=[2,3], channels_per_band=512):
        """
        """
        chs = np.array([])
        for b in bands:
            chs = np.append(chs, self.which_on(b)+b*channels_per_band)

        return chs
=======
    def flux_ramp_rate_to_PV(self, val):
        """
        Convert between the desired flux ramp reset rate and the PV number
        for the timing triggers.

        Hardcoded somewhere that we can't access; this is just a lookup table
        Allowed reset rates (kHz): 1, 2, 3, 4, 5, 6, 8, 10, 12, 15

        Returns:
        rate_sel (int): the rate sel PV for the timing trigger
        """

        rates_kHz = np.array([15, 12, 10, 8, 6, 5, 4, 3, 2, 1])

        try:
            idx = np.where(rates_kHz == val)[0][0] # weird numpy thing sorry
            return idx
        except IndexError:
            print("Reset rate not allowed! Look up help for allowed values")
            return

    def flux_ramp_PV_to_rate(self, val):
        """
        Convert between PV number in timing triggers and output flux ramp reset rate

        Returns:
        reset_rate (int): the flux ramp reset rate, in kHz
        """

        rates_kHz = [15, 12, 10, 8, 6, 5, 4, 3, 2, 1]
        return rates_kHz[val]  

    def why(self):
        """
        Why not?
        """

        aphorisms = ['If stupidity is trying the same thing over and over and hoping for different results, then let’s all be a little stupid from time to time.', 'None of it matters anyways.', 'Being and truth are continents divided by an ocean of nothingness.', 'Self-reference is the enemy of aphorism.', 'Spring marks the symbolic return of life inevitably doomed come deathly winter.', 'In this frozen wasteland we are free to abandon all hope.', 'Life is a lone, desperate howl into an infinite abyss that can neither comprehend nor respond.', 'The only absolute knowledge attainable by man is that life is meaningless.', 'That which sustains you will eventually destroy you.', 'Oh no. We are in the hands of engineers!', 'Because I said so.', 'No idea, but hopefully Mitch fixes it.', 'Party parrot!!!', 'There are some enterprises in which a careful disorderliness is the true method.', 'Not sure, maybe try eating an orange?', ]

        print(np.random.choice(aphorisms))
        return
>>>>>>> 761fec0c
<|MERGE_RESOLUTION|>--- conflicted
+++ resolved
@@ -785,7 +785,6 @@
 
         return ret
 
-<<<<<<< HEAD
     def freq_to_subband(self, freq, band):
         '''Look up subband number of a channel frequency
 
@@ -839,8 +838,7 @@
 
         return sbc[subband] + offset
 
-=======
->>>>>>> 761fec0c
+
     def get_channel_order(self, channel_orderfile=None):
         ''' produces order of channels from a user-supplied input file
 
@@ -1441,7 +1439,6 @@
             np.where(self.att_to_band['band']==band))[0]]
 
 
-<<<<<<< HEAD
     def make_gcp_mask_file(self, bands=[2,3], channels_per_band=512):
         """
         """
@@ -1450,7 +1447,7 @@
             chs = np.append(chs, self.which_on(b)+b*channels_per_band)
 
         return chs
-=======
+
     def flux_ramp_rate_to_PV(self, val):
         """
         Convert between the desired flux ramp reset rate and the PV number
@@ -1490,6 +1487,5 @@
 
         aphorisms = ['If stupidity is trying the same thing over and over and hoping for different results, then let’s all be a little stupid from time to time.', 'None of it matters anyways.', 'Being and truth are continents divided by an ocean of nothingness.', 'Self-reference is the enemy of aphorism.', 'Spring marks the symbolic return of life inevitably doomed come deathly winter.', 'In this frozen wasteland we are free to abandon all hope.', 'Life is a lone, desperate howl into an infinite abyss that can neither comprehend nor respond.', 'The only absolute knowledge attainable by man is that life is meaningless.', 'That which sustains you will eventually destroy you.', 'Oh no. We are in the hands of engineers!', 'Because I said so.', 'No idea, but hopefully Mitch fixes it.', 'Party parrot!!!', 'There are some enterprises in which a careful disorderliness is the true method.', 'Not sure, maybe try eating an orange?', ]
 
-        print(np.random.choice(aphorisms))
+        self.log(np.random.choice(aphorisms))
         return
->>>>>>> 761fec0c
