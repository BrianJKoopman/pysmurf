import numpy as np
from pysmurf.base import SmurfBase
from pysmurf.command.sync_group import SyncGroup as SyncGroup
import time
import os
import struct
import time
import epics

class SmurfUtilMixin(SmurfBase):

    def take_debug_data(self, band, channel=None, nsamp=2**19, filename=None, 
            IQstream=1, single_channel_readout=1):
        """
        """
        # Set proper single channel readout
        if channel is not None:
            if single_channel_readout == 1:
                self.set_single_channel_readout(band, 1)
                self.set_single_channel_readout_opt2(band, 0)
            elif single_channel_readout == 2:
                self.set_single_channel_readout(band, 0)
                self.set_single_channel_readout_opt2(band, 1)
            else:
                self.log('single_channel_readout must be 1 or 2', 
                    self.LOG_ERROR)
                raise ValueError('single_channel_readout must be 1 or 2')
        else: # exit single channel otherwise
            self.set_single_channel_readout(band, 0)
            self.set_single_channel_readout_opt2(band, 0)

        # Set IQstream
        if IQstream==1:
            self.set_iq_stream_enable(band, 1)
        else:
            self.set_iq_stream_enable(band, 0)

        # set filename
        if filename is not None:
            data_filename = os.path.join(self.output_dir, filename+'.dat')
            self.log('Writing to file : {}'.format(data_filename),
                self.LOG_USER)
        else:
            timestamp = '%10i' % time.time()
            data_filename = os.path.join(self.output_dir, timestamp+'.dat')
            self.log('Writing to file : {}'.format(data_filename),
                self.LOG_USER)

        dtype = 'debug'
        dchannel = 0 # I don't really know what this means and I'm sorry -CY
        self.setup_daq_mux(dtype, dchannel, nsamp, band=band)

        self.log('Data acquisition in progress...', self.LOG_USER)

        self.log('Setting file name...', self.LOG_USER)

        char_array = [ord(c) for c in data_filename] # convert to ascii
        write_data = np.zeros(300, dtype=int)
        for j in np.arange(len(char_array)):
            write_data[j] = char_array[j]

        self.set_streamdatawriter_datafile(write_data) # write this

        self.set_streamdatawriter_open('True') # str and not bool

        self.set_trigger_daq(1, write_log=True) # this seems to = TriggerDM

        end_addr = self.get_waveform_end_addr(0) # not sure why this is 0

        time.sleep(1) # maybe unnecessary

        done=False
        while not done:
            done=True
            for k in range(4):
                wr_addr = self.get_waveform_wr_addr(0)
                empty = self.get_waveform_empty(k)
                if not empty:
                    done=False
            time.sleep(1)

        time.sleep(1) # do we need all of these?
        self.log('Finished acquisition', self.LOG_USER)
        
        self.log('Closing file...', self.LOG_USER)
        self.set_streamdatawriter_open('False')

        self.log('Done taking data', self.LOG_USER)

        if single_channel_readout > 0:
            f, df, sync = self.decode_single_channel(data_filename)
        else:
            f, df, sync = self.decode_data(data_filename)

        return f, df, sync

    # the JesdWatchdog will check if an instance of the JesdWatchdog is already
    # running and kill itself if there is
    def start_jesd_watchdog(self):
        import pysmurf.watchdog.JesdWatchdog as JesdWatchdog
        import subprocess
        import sys
        pid = subprocess.Popen([sys.executable,JesdWatchdog.__file__])

    def process_data(self, filename, dtype=np.uint32):
        """
        reads a file taken with take_debug_data and processes it into
           data + header

        Args:
        -----
        filename (str): path to file

        Optional:
        dtype (np dtype): datatype to cast to, defaults unsigned 32 bit int

        Returns:
        -----
        header (np array)
        data (np array)
        """
        n_chan = 2 # number of stream channels
        header_size = 4 # 8 bytes in 16-bit word

        rawdata = np.fromfile(filename, dtype='<u4').astype(dtype)

        # -1 is equiv to [] in Matlab
        rawdata = np.transpose(np.reshape(rawdata, (n_chan, -1))) 

        if dtype==np.uint32:
            header = rawdata[:2, :]
            data = np.delete(rawdata, (0,1), 0).astype(dtype)
        elif dtype==np.int32:
            header = np.zeros((2,2))
            header[:,0] = rawdata[:2,0].astype(np.uint32)
            header[:,1] = rawdata[:2,1].astype(np.uint32)
            data = np.double(np.delete(rawdata, (0,1), 0))
        elif dtype==np.int16:
            header1 = np.zeros((4,2))
            header1[:,0] = rawdata[:4,0].astype(np.uint16)
            header1[:,1] = rawdata[:4,1].astype(np.uint16)
            header1 = np.double(header1)
            header = header1[::2] + header1[1::2] * (2**16) # what am I doing
        else:
            raise TypeError('Type {} not yet supported!'.format(dtype))
        if header[1,1] == 2:
            header = np.fliplr(header)
            data = np.fliplr(data)

        return header, data

    def decode_data(self, filename, swapFdF=False):
        """
        take a dataset from take_debug_data and spit out results

        Args:
        -----
        filename (str): path to file

        Optional:
        swapFdF (bool): whether the F and dF (or I/Q) streams are flipped

        Returns:
        -----
        [f, df, sync] if iqStreamEnable = 0
        [I, Q, sync] if iqStreamEnable = 1
        """

        subband_halfwidth_MHz = 4.8 # can we remove this hardcode
        if swapFdF:
            nF = 1 # weirdly, I'm not sure this information gets used
            nDF = 0
        else:
            nF = 0
            nDF = 1

        header, rawdata = self.process_data(filename)

        # decode strobes
        strobes = np.floor(rawdata / (2**30))
        data = rawdata - (2**30)*strobes
        ch0_strobe = np.remainder(strobes, 2)
        flux_ramp_strobe = np.floor((strobes - ch0_strobe) / 2)

        # decode frequencies
        ch0_idx = np.where(ch0_strobe[:,0] == 1)[0]
        f_first = ch0_idx[0]
        f_last = ch0_idx[-1]
        freqs = data[f_first:f_last, 0]
        neg = np.where(freqs >= 2**23)[0]
        f = np.double(freqs)
        if len(neg) > 0:
            f[neg] = f[neg] - 2**24

        if np.remainder(len(f),512)==0:
            # -1 is [] in Matlab
            f = np.reshape(f, (-1, 512)) * subband_halfwidth_MHz / 2**23 
        else:
            self.log('Number of points not a multiple of 512. Cannot decode',
                self.LOG_ERROR)


        # frequency errors
        ch0_idx_df = np.where(ch0_strobe[:,1] == 1)[0]
        if len(ch0_idx_df) > 0:
            d_first = ch0_idx_df[0]
            d_last = ch0_idx_df[-1]
            dfreq = data[d_first:d_last, 1]
            neg = np.where(dfreq >= 2**23)[0]
            df = np.double(dfreq)
            if len(neg) > 0:
                df[neg] = df[neg] - 2**24

            if np.remainder(len(df), 512) == 0:
                df = np.reshape(df, (-1, 512)) * subband_halfwidth_MHz / 2**23
            else:
                self.log('Number of points not a multiple of 512. Cannot decode', 
                    self.LOG_ERROR)
        else:
            df = []

        return f, df, flux_ramp_strobe

    def decode_single_channel(self, filename, swapFdF=False):
        """
        decode take_debug_data file if in singlechannel mode

        Args:
        -----
        filename (str): path to file to decode

        Optional:
        swapFdF (bool): whether to swap f and df streams

        Returns:
        [f, df, sync] if iq_stream_enable = False
        [I, Q, sync] if iq_stream_enable = True
        """

        subband_halfwidth_MHz = 4.8 # take out this hardcode

        if swapFdF:
            nF = 1
            nDF = 0
        else:
            nF = 0
            nDF = 1

        header, rawdata = self.process_data(filename)

        # decode strobes
        strobes = np.floor(rawdata / (2**30))
        data = rawdata - (2**30)*strobes
        ch0_strobe = np.remainder(strobes, 2)
        flux_ramp_strobe = np.floor((strobes - ch0_strobe) / 2)

        # decode frequencies
        freqs = data[:,nF]
        neg = np.where(freqs >= 2**23)[0]
        f = np.double(freqs)
        if len(neg) > 0:
            f[neg] = f[neg] - 2**24

        f = np.transpose(f) * subband_halfwidth_MHz / 2**23

        dfreqs = data[:,nDF]
        neg = np.where(dfreqs >= 2**23)[0]
        df = np.double(dfreqs)
        if len(neg) > 0:
            df[neg] = df[neg] - 2**24

        df = np.transpose(df) * subband_halfwidth_MHz / 2**23

        return f, df, flux_ramp_strobe

    def take_stream_data(self, band, meas_time, gcp_mode=False):
        """
        Takes streaming data for a given amount of time
        Args:
        -----
        band (int) : The band to stream data
        meas_time (float) : The amount of time to observe for in seconds

        Returns:
        --------
        data_filename (string): The fullpath to where the data is stored
        """
        self.log('Starting to take data.', self.LOG_USER)
        data_filename = self.stream_data_on(band, gcp_mode=gcp_mode)
        time.sleep(meas_time)
        self.stream_data_off(band, gcp_mode=gcp_mode)
        self.log('Done taking data.', self.LOG_USER)
        return data_filename

    def stream_data_on(self, band, gcp_mode=True):
        """
        Turns on streaming data on specified channel

        Args:
        -----
        band (int) : The band to stream data

        Returns:
        --------
        data_filename (string): The fullpath to where the data is stored
        """
        # Check if flux ramp is non-zero
        ramp_max_cnt = self.get_ramp_max_cnt()
        if ramp_max_cnt == 0:
            self.log('Flux ramp frequency is zero. Cannot take data.', 
                self.LOG_ERROR)
        else:
            if self.get_single_channel_readout(band) and \
                self.get_single_channel_readout_opt2(band):
                self.log('Streaming all channels on band {}'.format(band), 
                    self.LOG_USER)

            # Make the data file
            timestamp = self.get_timestamp()
            data_filename = os.path.join(self.output_dir, timestamp+'.dat')
            self.log('Writing to file : {}'.format(data_filename), 
                self.LOG_USER)
            if gcp_mode:
                #self.set_streaming_datafile('/dev/null')
                self.set_gcp_datafile(data_filename)
            else:
                self.set_streaming_datafile(data_filename)
            
            # start streaming before opening file to avoid transient filter step
            self.set_stream_enable(band, 1, write_log=True)
            time.sleep(1.)

            if gcp_mode:
                self.set_smurf_to_gcp_writer(True, write_log=True)
            else:
                self.set_streaming_file_open(1)  # Open the file

            return data_filename

    def set_gcp_datafile(self, data_filename, num_averages=0, receiver_ip='192.168.3.1',
                         port_number='#3334', data_frames=1000000):
        """
        """
        config_dir = self.config.get('smurf2mce_cfg_dir')
        if config_dir is None:
            self.log('No smurf2mce directory in config file.', self.LOG_ERROR)
        
        file = open(config_dir, 'w')

        file.write('num_averages {}\n'.format(num_averages))
        file.write('receiver_ip {}\n'.format(receiver_ip))
        file.write('port_number {}\n'.format(port_number))
        file.write('data_file_name {}\n'.format(data_filename))
        file.write('data_frames {}'.format(data_frames))

        file.close()
        

    def stream_data_off(self, band, gcp_mode=True):
        """
        Turns off streaming data on specified band

        Args:
        -----
        band (int) : The band to turn off stream data
        """
        self.set_stream_enable(band, 0, write_log=True)
        if gcp_mode:
            self.set_smurf_to_gcp_writer(False, write_log=True)
            self.set_gcp_datafile('/data/cryo/mas_data_pipe')
        else:
            self.set_streaming_file_open(0)  # Close the file


    def read_stream_data(self, datafile, unwrap=True, gcp_mode=True):
        """
        Loads data taken with the fucntion stream_data_on

        Args:
        -----
        datafile (str): The full path to the data to read

        Opt Args:
        ---------
        unwrap (bool): Whether to unwrap the data
        """
        if gcp_mode:
            self.log('Treating data as GCP file')
            timestamp, phase = self.read_stream_data_gcp_save(datafile)
            return timestamp, phase


        file_writer_header_size = 2  # 32-bit words

        with open(datafile, mode='rb') as file:
            file_content = file.read()

        version = file_content[8]
        self.log('Version: %s' % (version))

        self.log('Data version {}'.format(version), self.LOG_INFO)

        if version == 0:
            smurf_header_size = 4  # 32-bit words
            header_size = file_writer_header_size + smurf_header_size
            smurf_data_size = 1024;  # 32-bit words
            nominal_frame_size = header_size + smurf_data_size;


            # Convert binary file to int array. The < indicates little-endian
            raw_dat = np.asarray(struct.unpack("<" + "i" * 
                ((len(file_content)) // 4), file_content))

            # To do : add bad frame check
            frame_start = np.ravel(np.where(1 + raw_dat/4==nominal_frame_size))
            n_frame = len(frame_start)

            I = np.zeros((512, n_frame))
            Q = np.zeros((512, n_frame))
            timestamp = np.zeros(n_frame)

            for i in np.arange(n_frame):
                timestamp[i] = raw_dat[frame_start[i]+2]
                start = frame_start[i] + header_size
                end = start + 512*2
                I[:,i] = raw_dat[start:end:2]
                Q[:,i] = raw_dat[start+1:end+1:2]

            phase = np.arctan2(Q, I)

        elif version == 1:
            # this works if we've already remove dropped frames.  
            # Use timestamp/frame counter to look for drops
            keys = ['h0', 'h1', 'version', 'crate_id', 'slot_number', 
                'number_of_channels', 'rtm_dac_config0', 'rtm_dac_config1',  
                'rtm_dac_config2', 'rtm_dac_config3', 'rtm_dac_config4', 
                'rtm_dac_config5', 'flux_ramp_increment', 'flux_ramp_start', 
                'base_rate_since_1_Hz', 'base_rate_since_TM', 'timestamp_ns', 
                'timestamp_s', 'fixed_rate_marker', 'sequence_counter', 
                'tes_relay','mce_word'
            ]

            data_keys = [f'data{i}' for i in range(4096)]

            keys.extend(data_keys)

            keys_dict = dict( zip( keys, range(len(keys)) ) )

            frames = [i for i in 
                struct.Struct('2I2BHI6Q6IH2xI2Q24x4096h').iter_unpack(file_content)]
            #frame_counter = [i[keys['sequence_counter']] for i in frames]
            #timestamp_s   = [i[keys['timestamp_s']] for i in frames]
            #timestamp_ns  = [i[keys['timestamp_ns']] for i in frames]

            phase = np.zeros((512, len(frames)))
            for i in range(512):
                k = i + 1024
                phase[i,:] = np.asarray([j[keys_dict[f'data{k}']] for j in 
                    frames])

            phase = phase.astype(float) / 2**15 * np.pi # scale to rad
            timestamp = [i[keys_dict['sequence_counter']] for i in frames]

        else:
            raise Exception(f'Frame version {version} not supported')

        if unwrap:
            phase = np.unwrap(phase, axis=-1)

        return timestamp, phase

    def read_stream_data_gcp_save(self, datafile,
        unwrap=True, downsample=1):
        """
        Reads the special data that is designed to be a copy of the GCP data.
        """
        import glob
        try:
            datafile = glob.glob(datafile+'*')[-1]
        except:
            print('datafile=%s'%datafile)

        with open(datafile, mode='rb') as file:
            file_content = file.read()

        keys = ['protocol_version','crate_id','slot_number','number_of_channels',
                'rtm_dac_config0', 'rtm_dac_config1', 'rtm_dac_config2', 'rtm_dac_config3',
                'rtm_dac_config4', 'rtm_dac_config5','flux_ramp_increment','flux_ramp_start',
                'rate_since_1Hz', 'rate_since_TM', 'nanoseconds', 'seconds', 'fixed_rate_marker',
                'sequence_counter', 'tes_relay_config', 'mce_word', 'user_word0', 'user_word1',
                'user_word2'
        ]

        data_keys = [f'data{i}' for i in range(528)]

        keys.extend(data_keys)
        keys_dict = dict( zip( keys, range(len(keys)) ) )

        frames = [i for i in struct.Struct('3BxI6Q8I5Q528i').iter_unpack(file_content)]

        phase = np.zeros((528, len(frames)))
        for i in range(528):
                phase[i,:] = np.asarray([j[keys_dict[f'data{i}']] for j in
                             frames])

        phase = phase.astype(float) / 2**15 * np.pi # where is decimal?  Is it in rad?
        timestamp = [i[keys_dict['sequence_counter']] for i in frames]

        return timestamp, phase


    def read_stream_data_daq(self, data_length, bay=0, hw_trigger=False):
        """
        """
        # Ask mitch why this is what it is...
        if bay == 0:
            stream0 = self.epics_root + ":AMCc:Stream0"
            stream1 = self.epics_root + ":AMCc:Stream1"
        else:
            stream0 = self.epics_root + ":AMCc:Stream4"
            stream1 = self.epics_root + ":AMCc:Stream5"
        
        pvs = [stream0, stream1]
        sg  = SyncGroup(pvs, skip_first=True)

        # trigger PV
        if not hw_trigger:
            self.set_trigger_daq(1, write_log=True)
        else:
            self.set_arm_hw_trigger(1, write_log=True)
            # self._caput(self.epics_root + 
            #     ':AMCc:FpgaTopLevel:AppTop:DaqMuxV2[0]:ArmHwTrigger', 1, 
            #     write_log=True)
        time.sleep(.1)
        sg.wait()

        vals = sg.get_values()

        r0 = vals[pvs[0]]
        r1 = vals[pvs[1]]
        
        return r0, r1

    def read_adc_data(self, adc_number, data_length, hw_trigger=False):
        """
        Args:
        -----
        adc_number (int):
        data_length (int):

        Opt Args:
        ---------
        hw_trigger (bool)
        """
        if adc_number > 3:
            bay = 1
            adc_number = adc_number - 4
        else:
            bay = 0

        self.setup_daq_mux('adc', adc_number, data_length)

        res = self.read_stream_data_daq(data_length, bay=bay,
            hw_trigger=hw_trigger)
        dat = res[1] + 1.j * res[0]

        return dat

    def read_dac_data(self, dac_number, data_length, hw_trigger=False):
        """
        Read the data directly off the DAC
        """
        if dac_number > 3:
            bay = 1
            dac_number = dac_number - 4
        else:
            bay = 0

        self.setup_daq_mux('dac', dac_number, data_length)

        res = self.read_stream_data_daq(data_length, bay=bay, 
            hw_trigger=hw_trigger)
        dat = res[1] + 1.j * res[0]

        return dat

    def setup_daq_mux(self, converter, converter_number, data_length, band=0):
        """
        Sets up for either ADC or DAC data taking.

        Args:
        -----
        converter (str) : Whether it is the ADC or DAC. choices are 'adc', 
            'dac', or 'debug'. The last one takes data on a single band.
        converter_number (int) : The ADC or DAC number to take data on.
        data_length (int) : The amount of data to take.
        band (int): which band to get data on
        """
        if converter.lower() == 'adc':
            daq_mux_channel0 = (converter_number + 1)*2
            daq_mux_channel1 = daq_mux_channel0 + 1
        elif converter.lower() == 'dac':
            daq_mux_channel0 = (converter_number + 1)*2 + 10
            daq_mux_channel1 = daq_mux_channel0 + 1
        else:
            if band==2:
                daq_mux_channel0 = 22 # these come from the mysterious mind of Steve
                daq_mux_channel1 = 23
            elif band==3:
                daq_mux_channel0 = 24
                daq_mux_channel1 = 25
            else:
                self.log("Error! Cannot take debug data on this band", 
                    self.LOG_ERROR)


        # setup buffer size
        self.set_buffer_size(data_length)

        # input mux select
        self.set_input_mux_sel(0, daq_mux_channel0, write_log=True)
        self.set_input_mux_sel(1, daq_mux_channel1, write_log=True)


    def set_buffer_size(self, size):
        """
        Sets the buffer size for reading and writing DAQs

        Args:
        -----
        size (int) : The buffer size in number of points
        """
        # Change DAQ data buffer size

        # Change waveform engine buffer size
        self.set_data_buffer_size(size, write_log=True)
        for daq_num in np.arange(4):
            s = self.get_waveform_start_addr(daq_num, convert=True, 
                write_log=False)
            e = s + 4*size
            self.set_waveform_end_addr(daq_num, e, convert=True, 
                write_log=False)
            self.log('DAQ number {}: start {} - end {}'.format(daq_num, s, e))

    def config_cryo_channel(self, band, channel, frequencyMHz, amplitude, 
        feedback_enable, eta_phase, eta_mag):
        """
        Set parameters on a single cryo channel

        Args:
        -----
        band (int) : The band for the channel
        channel (int) : which channel to configure
        frequencyMHz (float) : the frequency offset from the subband center in MHz
        amplitude (int) : amplitude scale to set for the channel (0..15)
        feedback_enable (bool) : whether to enable feedback for the channel
        eta_phase (float) : feedback eta phase, in degrees (-180..180) 
        eta_mag (float) : feedback eta magnitude
        """

        n_subbands = self.get_number_sub_bands(band)
        digitizerFrequencyMHz = self.get_digitizer_frequency_mhz(band)
        subband_width = digitizerFrequencyMHz / (n_subbands / 2)

        # some checks to make sure we put in values within the correct ranges

        if frequencyMHz > subband_width / 2:
            self.log("frequencyMHz exceeds subband width! setting to top of subband")
            freq = subband_width / 2
        elif frequencyMHz < - subband_width / 2:
            self.log("frequencyMHz below subband width! setting to bottom of subband")
            freq = -subband_width / 2
        else:
            freq = frequencyMHz

        if amplitude > 15:
            self.log("amplitude too high! setting to 15")
            ampl = 15
        elif amplitude < 0:
            self.log("amplitude too low! setting to 0")
            ampl = 0
        else:
            ampl = amplitude

        # get phase within -180..180
        phase = eta_phase
        while phase > 180:
            phase = phase - 360
        while phase < -180:
            phase = phase + 360

        # now set all the PV's
        self.set_center_frequency_mhz_channel(band, channel, freq)
        self.set_amplitude_scale_channel(band, channel, ampl)
        self.set_eta_phase_degree_channel(band, channel, phase)
        self.set_eta_mag_scaled_channel(band, channel, eta_mag)

        return

    def which_on(self, band):
        '''
        Finds all detectors that are on.

        Args:
        -----
        band (int) : The band to search.

        Returns:
        --------
        channels_on (int array) : The channels that are on
        '''
        amps = self.get_amplitude_scale_array(band)
        return np.ravel(np.where(amps != 0))

    def band_off(self, band, **kwargs):
        '''
        Turns off all tones in a band
        '''
        self.set_amplitude_scales(band, 0, **kwargs)
        self.set_feedback_enable_array(band, np.zeros(512, dtype=int), **kwargs)
        self.set_cfg_reg_ena_bit(0, wait_after=.11, **kwargs)

    def channel_off(self, band, channel, **kwargs):
        """
        Turns off tones for a single channel
        """
        self.log('Turning off band {} channel {}'.format(band, channel), 
            self.LOG_USER)
        self.set_amplitude_scale_channel(band, channel, 0, **kwargs)
        self.set_feedback_enable_channel(band, channel, 0, **kwargs)

    def set_feedback_limit_khz(self, band, feedback_limit_khz):
        '''
        '''
        digitizer_freq_mhz = self.get_digitizer_frequency_mhz(band)
        bandcenter = self.get_band_center_mhz(band)
        n_subband = self.get_number_sub_bands(band)

        subband_bandwidth = 2 * digitizer_freq_mhz / n_subband
        desired_feedback_limit_mhz = feedback_limit_khz/1000.

        if desired_feedback_limit_mhz > subband_bandwidth/2:
            desired_feedback_limit_mhz = subband_bandwidth/2

        desired_feedback_limit_dec = np.floor(desired_feedback_limit_mhz/
            (subband_bandwidth/2.))

    # if no guidance given, tries to reset both
    def recover_jesd(self,recover_jesd_rx=True,recover_jesd_tx=True):
        if recover_jesd_rx:
            #1. Toggle JesdRx:Enable 0x3F3 -> 0x0 -> 0x3F3
            self.set_jesd_rx_enable(0x0)
            self.set_jesd_rx_enable(0x3F3)

        if recover_jesd_tx:
            #1. Toggle JesdTx:Enable 0x3CF -> 0x0 -> 0x3CF
            self.set_jesd_tx_enable(0x0)
            self.set_jesd_tx_enable(0x3CF)

            #2. Toggle AMCcc:FpgaTopLevel:AppTop:AppCore:MicrowaveMuxCore[0]:DAC[0]:JesdRstN 0x1 -> 0x0 -> 0x1
            self.set_jesd_reset_n(0,0x0)
            self.set_jesd_reset_n(0,0x1)

            #3. Toggle AMCcc:FpgaTopLevel:AppTop:AppCore:MicrowaveMuxCore[0]:DAC[1]:JesdRstN 0x1 -> 0x0 -> 0x1
            self.set_jesd_reset_n(1,0x0)
            self.set_jesd_reset_n(1,0x1)

        # probably overkill...shouldn't call this function if you're not going to do anything 
        if (recover_jesd_rx or recover_jesd_tx):
            # powers up the SYSREF which is required to sync fpga and adc/dac jesd
            self.run_pwr_up_sys_ref()

        # check if Jesds recovered - enable printout
        (jesd_tx_ok,jesd_rx_ok)=self.check_jesd(silent_if_valid=False)
                
        # raise exception if failed to recover
        if (jesd_rx_ok and jesd_tx_ok):
            self.log('Recovered Jesd.', self.LOG_USER)
        else:
            which_jesd_down='Jesd Rx and Tx are both down'
            if (jesd_rx_ok or jesd_tx_ok):
                which_jesd_down = ('Jesd Rx is down' if jesd_tx_ok else 'Jesd Tx is down')
            self.log('Failed to recover Jesds ...', self.LOG_ERROR)
            raise ValueError(which_jesd_down)

    def jesd_decorator(decorated):
        def jesd_decorator_function(self):
            # check JESDs
            (jesd_tx_ok0,jesd_rx_ok0)=self.check_jesd(silent_if_valid=True)
            
            # if either JESD is down, try to fix
            if not (jesd_rx_ok0 and jesd_tx_ok0):
                which_jesd_down0='Jesd Rx and Tx are both down'
                if (jesd_rx_ok0 or jesd_tx_ok0):
                    which_jesd_down0 = ('Jesd Rx is down' if jesd_tx_ok0 else 'Jesd Tx is down')
                    
                self.log('%s ... will attempt to recover.'%which_jesd_down0, self.LOG_ERROR)

                # attempt to recover ; if it fails it will assert
                self.recover_jesd(recover_jesd_rx=(not jesd_rx_ok0),recover_jesd_tx=(not jesd_tx_ok0))

                # rely on recover to assert if it failed
                self.log('Successfully recovered Jesd but may need to redo some setup ... rerun command at your own risk.', self.LOG_USER)

            # don't continue running the desired command by default. 
            # just because Jesds are back doesn't mean we're in a sane
            # state.  User may need to relock/etc.
            if (jesd_rx_ok0 and jesd_tx_ok0):
                decorated()
                
        return jesd_decorator_function

    def check_jesd(self,silent_if_valid=False):
        # JESD Tx
        jesd_tx_enable = self.get_jesd_tx_enable()
        jesd_tx_valid = self.get_jesd_tx_data_valid()
        jesd_tx_ok = (jesd_tx_enable==jesd_tx_valid)
        if not jesd_tx_ok:
            self.log("JESD Tx DOWN", self.LOG_ERROR)
        else:
            if not silent_if_valid:
                self.log("JESD Tx Okay", self.LOG_USER)

        # JESD Rx
        jesd_rx_enable = self.get_jesd_rx_enable()
        jesd_rx_valid = self.get_jesd_rx_data_valid()
        jesd_rx_ok = (jesd_rx_enable==jesd_rx_valid)        
        if not jesd_rx_ok:
            self.log("JESD Rx DOWN", self.LOG_ERROR)
        else:
            if not silent_if_valid:
                self.log("JESD Rx Okay", self.LOG_USER)
        return (jesd_tx_ok,jesd_rx_ok)

    def get_fpga_status(self):
        '''
        Loads FPGA status checks if JESD is ok.

        Returns:
        ret (dict) : A dictionary containing uptime, fpga_version, git_hash,
            build_stamp, jesd_tx_enable, and jesd_tx_valid
        '''
        uptime = self.get_fpga_uptime()
        fpga_version = self.get_fpga_version()
        git_hash = self.get_fpga_git_hash()
        build_stamp = self.get_fpga_build_stamp()

        git_hash = ''.join([chr(y) for y in git_hash]) # convert from int to ascii
        build_stamp = ''.join([chr(y) for y in build_stamp])

        self.log("Build stamp: " + str(build_stamp), self.LOG_USER)
        self.log("FPGA version: Ox" + str(fpga_version), self.LOG_USER)
        self.log("FPGA uptime: " + str(uptime), self.LOG_USER)

        jesd_tx_enable = self.get_jesd_tx_enable()
        jesd_tx_valid = self.get_jesd_tx_data_valid()
        if jesd_tx_enable != jesd_tx_valid:
            self.log("JESD Tx DOWN", self.LOG_USER)
        else:
            self.log("JESD Tx Okay", self.LOG_USER)

<<<<<<< HEAD
        jesd_rx_enable = self.get_jesd_rx_enable()
        jesd_rx_valid = self.get_jesd_rx_data_valid()
        if jesd_rx_enable != jesd_rx_valid:
            self.log("JESD Rx DOWN", self.LOG_USER)
        else:
            self.log("JESD Rx Okay", self.LOG_USER)

        
=======
>>>>>>> 4e6d5e05

        # dict containing all values
        ret = {
            'uptime' : uptime,
            'fpga_version' : fpga_version,
            'git_hash' : git_hash,
            'build_stamp' : build_stamp,
            'jesd_tx_enable' : jesd_tx_enable,
            'jesd_tx_valid' : jesd_tx_valid,
            'jesd_rx_enable': jesd_rx_enable,
            'jesd_rx_valid' : jesd_rx_valid,
        }

        return ret

    def freq_to_subband(self, freq, band):
        '''Look up subband number of a channel frequency

        To do: This probably should not be hard coded. If these values end
        up actually being persistent, we should move them into base class.

        Args:
        -----
        freq (float): frequency in MHz
        band (float): The band to place the resonator

        Returns:
        --------
        subband_no (int): subband (0..128) of the frequency within the band
        offset (float): offset from subband center
        '''
        dig_freq = self.get_digitizer_frequency_mhz(band)
        num_subband = self.get_number_sub_bands(band)
        band_center = self.get_band_center_mhz(band)
        subband_width = 2*dig_freq/num_subband
        
        subbands, subband_centers = self.get_subband_centers(band, as_offset=False)

        df = np.abs(freq - subband_centers)
        idx = np.ravel(np.where(df == np.min(df)))[0]

        subband_no = subbands[idx]
        offset = freq - subband_centers[idx]

        return subband_no, offset

    def channel_to_freq(self, band, channel):
        """
        Gives the frequency of the channel.

        Args:
        -----
        band (int) : The band the channel is in
        channel (int) :  The channel number

        Ret:
        ----
        freq (float): The channel frequency in MHz
        """
        if band is None or channel is None:
            return None

        subband = self.get_subband_from_channel(band, channel)
        _, sbc = self.get_subband_centers(band, as_offset=False)
        offset = self.get_center_frequency_mhz_channel(band, channel)

        return sbc[subband] + offset


    def get_channel_order(self, channel_orderfile=None):
        ''' produces order of channels from a user-supplied input file


        To Do : un-hardcode this.

        Args:
        -----

        Optional Args:
        --------------
        channelorderfile (str): path to a file that contains one channel per line

        Returns :
        channel_order (int array) : An array of channel orders
        '''

        # to do
        # for now this is literally just a list oops
        # sorry

        if channel_orderfile is not None:
            with open(channel_orderfile) as f:
                channel_order = f.read().splitlines()
        else:
            channel_order = [384, 416, 448, 480, 144, 176, 208, 240, 400, 432,\
                464, 496, 136, 168, 200, 232, 392, 424, 456, 488,\
                152, 184, 216, 248, 408, 440, 472, 504, 132, 164, 196, 228,\
                388, 420, 452, 484, 148, 180, 212, 244, 404, 436, 468, 500,\
                140, 172, 204, 236, 396, 428, 460, 492, 156, 188, 220, 252,\
                412, 444, 476, 508, 130, 162, 194, 226, 386, 418, 450, 482,\
                146, 178, 210, 242, 402, 434, 466, 498, 138, 170, 202, 234,\
                394, 426, 458, 490, 154, 186, 218, 250, 410, 442, 474, 506,\
                134, 166, 198, 230, 390, 422, 454, 486, 150, 182, 214, 246,\
                406, 438, 470, 502, 142, 174, 206, 238, 398, 430, 462, 494,\
                158, 190, 222, 254, 414, 446, 478, 510, 129, 161, 193, 225,\
                385, 417, 449, 481, 145, 177, 209, 241, 401, 433, 465, 497,\
                137, 169, 201, 233, 393, 425, 457, 489, 153, 185, 217, 249,\
                409, 441, 473, 505, 133, 165, 197, 229, 389, 421, 453, 485,\
                149, 181, 213, 245, 405, 437, 469, 501, 141, 173, 205, 237,\
                397, 429, 461, 493, 157, 189, 221, 253, 413, 445, 477, 509,\
                131, 163, 195, 227, 387, 419, 451, 483, 147, 179, 211, 243,\
                403, 435, 467, 499, 139, 171, 203, 235, 395, 427, 459, 491,\
                155, 187, 219, 251, 411, 443, 475, 507, 135, 167, 199, 231,\
                391, 423, 455, 487, 151, 183, 215, 247, 407, 439, 471, 503,\
                143, 175, 207, 239, 399, 431, 463, 495, 159, 191, 223, 255,\
                415, 447, 479, 511, 0, 32, 64, 96, 256, 288, 320, 352,\
                16, 48, 80, 112, 272, 304, 336, 368, 8, 40, 72, 104,\
                264, 296, 328, 360, 24, 56, 88, 120, 280, 312, 344, 376,\
                4, 36, 68, 100, 260, 292, 324, 356, 20, 52, 84, 116,\
                276, 308, 340, 372, 12, 44, 76, 108, 268, 300, 332, 364,\
                28, 60, 92, 124, 284, 316, 348, 380, 2, 34, 66, 98,\
                258, 290, 322, 354, 18, 50, 82, 114, 274, 306, 338, 370,\
                10, 42, 74, 106, 266, 298, 330, 362, 26, 58, 90, 122,\
                282, 314, 346, 378, 6, 38, 70, 102, 262, 294, 326, 358,\
                22, 54, 86, 118, 278, 310, 342, 374, 14, 46, 78, 110,\
                270, 302, 334, 366, 30, 62, 94, 126, 286, 318, 350, 382,\
                1, 33, 65, 97, 257, 289, 321, 353, 17, 49, 81, 113,\
                273, 305, 337, 369, 9, 41, 73, 105, 265, 297, 329, 361,\
                25, 57, 89, 121, 281, 313, 345, 377, 5, 37, 69, 101,\
                261, 293, 325, 357, 21, 53, 85, 117, 277, 309, 341, 373,\
                13, 45, 77, 109, 269, 301, 333, 365, 29, 61, 93, 125,\
                285, 317, 349, 381, 3, 35, 67, 99, 259, 291, 323, 355,\
                19, 51, 83, 115, 275, 307, 339, 371, 11, 43, 75, 107,\
                267, 299, 331, 363, 27, 59, 91, 123, 283, 315, 347, 379,\
                7, 39, 71, 103, 263, 195, 327, 359, 23, 55, 87, 119,\
                279, 311, 343, 375, 15, 47, 79, 111, 271, 303, 335, 367,\
                31, 63, 95, 127, 287, 319, 351, 383, 128, 160, 192, 224]

        return channel_order

    def get_subband_from_channel(self, band, channel, channelorderfile=None):
        """ returns subband number given a channel number
        Args:
        root (str): epics root (eg mitch_epics)
        band (int): which band we're working in
        channel (int): ranges 0..511, cryo channel number

        Optional Args:
        channelorderfile(str): path to file containing order of channels

        Returns:
        subband (int) : The subband the channel lives in
        """

        n_subbands = self.get_number_sub_bands(band)
        n_channels = self.get_number_channels(band)

        n_chanpersubband = n_channels / n_subbands

        if channel > n_channels:
            raise ValueError('channel number exceeds number of channels')

        if channel < 0:
            raise ValueError('channel number is less than zero!')

        chanOrder = self.get_channel_order(channelorderfile)
        idx = chanOrder.index(channel)

        subband = idx // n_chanpersubband
        return int(subband)

    def get_subband_centers(self, band, as_offset=True, hardcode=False):
        """ returns frequency in MHz of subband centers
        Args:
        -----
        band (int): which band
        as_offset (bool): whether to return as offset from band center 
            (default is no, which returns absolute values)
        """

        if hardcode:
            if band == 3:
                bandCenterMHz = 5.25
            elif band == 2:
                bandCenterMHz = 5.75
            digitizerFrequencyMHz = 614.4
            n_subbands = 128
        else:
            digitizerFrequencyMHz = self.get_digitizer_frequency_mhz(band)
            bandCenterMHz = self.get_band_center_mhz(band)
            n_subbands = self.get_number_sub_bands(band)

        subband_width_MHz = 2 * digitizerFrequencyMHz / n_subbands

        subbands = list(range(n_subbands))
        subband_centers = (np.arange(1, n_subbands + 1) - n_subbands/2) * \
            subband_width_MHz/2

        if not as_offset:
            subband_centers += self.get_band_center_mhz(band)

        return subbands, subband_centers

    def get_channels_in_subband(self, band, subband, channelorderfile=None):
        """
        Returns channels in subband
        Args:
        -----
        band (int): which band
        subband (int): subband number, ranges from 0..127

        Opt Args:
        ---------
        channelorderfile (str): path to file specifying channel order
         
        Returns:
        --------
        subband_chans (int array): The channels in the subband
        """

        n_subbands = self.get_number_sub_bands(band)
        n_channels = self.get_number_channels(band)
        n_chanpersubband = int(n_channels / n_subbands)

        if subband > n_subbands:
            raise ValueError("subband requested exceeds number of subbands")

        if subband < 0:
            raise ValueError("requested subband less than zero")

        chanOrder = self.get_channel_order(channelorderfile)
        subband_chans = chanOrder[subband * n_chanpersubband : subband * \
            n_chanpersubband + n_chanpersubband]

        return subband_chans

    def iq_to_phase(self, i, q):
        """
        Changes IQ to phase

        Args:
        -----
        i (float array)
        q (float arry)

        Returns:
        --------
        phase (float array) : 
        """
        return np.unwrap(np.arctan2(q, i))


    def hex_string_to_int(self, s):
        """
        Converts hex string, which is an array of characters, into an int.

        Args:
        -----
        s (character array) : An array of chars to be turned into a single int.

        Returns:
        --------
        i (int64) : The 64 bit int
        """
        return np.int(''.join([chr(x) for x in s]),0)


    def int_to_hex_string(self, i):
        """
        Converts an int into a string of characters.

        Args:
        -----
        i (int64) : A 64 bit int to convert into hex.

        Returns:
        --------
        s (char array) : A character array representing the int
        """
        # Must be array length 300
        s = np.zeros(300, dtype=int)
        i_hex = hex(i)
        for j in np.arange(len(i_hex)):
            s[j] = ord(i_hex[j])

        return s


    def set_tes_bias_bipolar(self, bias_group, volt, do_enable=True, **kwargs):
        """
        bias_group (int): The bias group
        volt (float): The TES bias to command in voltage.

        Opt args:
        --------
        do_enable (bool) : Sets the enable bit. Default is True.
        """

        # bias_order = np.array([9, 11, 13, 15, 16, 14, 12, 10, 7, 5, 3, 1, 8, 6, 
        #     4, 2]) - 1  # -1 because bias_groups are 0 indexed. Chips are 1
        # dac_positives = np.array([2, 4, 6, 8, 10, 12, 14, 16, 18, 20, 22, 24, 
        #     26, 28, 30, 32])
        # dac_negatives = np.array([1, 3, 5, 7, 9, 11, 13, 15, 17, 19, 21, 23, 
        #     25, 27, 29, 31])

        bias_order = self.bias_group_to_pair[:,0]
        dac_positives = self.bias_group_to_pair[:,1]
        dac_negatives = self.bias_group_to_pair[:,2]

        dac_idx = np.ravel(np.where(bias_order == bias_group))

        dac_positive = dac_positives[dac_idx][0]
        dac_negative = dac_negatives[dac_idx][0]

        volts_pos = volt / 2
        volts_neg = - volt / 2

        if do_enable:
            self.set_tes_bias_enable(dac_positive, 2, **kwargs)
            self.set_tes_bias_enable(dac_negative, 2, **kwargs)

        self.set_tes_bias_volt(dac_positive, volts_pos, **kwargs)
        self.set_tes_bias_volt(dac_negative, volts_neg, **kwargs)

    def set_tes_bias_off(self, **kwargs):
        """
        Turns off all TES biases
        """
        for dac in np.arange(1,33):
            self.set_tes_bias_volt(dac, 0, **kwargs)

    def tes_bias_dac_ramp(self, dac, volt_min=-9.9, volt_max=9.9, step_size=.01, wait_time=.05):
        """
        """
        bias = volt_min
        while True:
            self.set_tes_bias_volt(dac, bias, wait_after=wait_time)
            bias += step_size
            if bias > volt_max:
                bias = volt_min

    def get_tes_bias_bipolar(self, bias_group, return_raw=False, **kwargs):
        """
        Returns the bias voltage in units of Volts

        Args:
        -----
        bias_group (int) : The number of the bias group

        Opt Args:
        ---------
        return_raw (bool) : Default is False. If True, returns pos and neg
           terminal values.
        """
        bias_order = self.bias_group_to_pair[:,0]
        dac_positives = self.bias_group_to_pair[:,1]
        dac_negatives = self.bias_group_to_pair[:,2]

        dac_idx = np.ravel(np.where(bias_order == bias_group))

        dac_positive = dac_positives[dac_idx][0]
        dac_negative = dac_negatives[dac_idx][0]

        volts_pos = self.get_tes_bias_volt(dac_positive, **kwargs)
        volts_neg = self.get_tes_bias_volt(dac_negative, **kwargs)
        
        if return_raw:
            return volts_pos, volts_neg
        else:
            return volts_pos - volts_neg


    def set_amplifier_bias(self, bias_hemt=None, bias_50k=None, **kwargs):
        """
        Sets the HEMT and 50 K amp (if present) voltages.  If no
        arguments given, looks for default biases in cfg
        (amplifier:hemt_Vg and amplifier:LNA_Vg).  If nothing found in
        cfg file, does nothing to either bias.  Enable is written to
        both amplifier bias DACs regardless of whether or not they are
        set to new values - need to check that this is ok.  If user
        specifies values those override cfg file defaults.  Prints
        resulting amplifier biases at the end with a short wait in
        case there's latency between setting and reading.

        Opt Args:
        ---------
        bias_hemt (float): The HEMT bias voltage in units of volts
        bias_50k (float): The 50K bias voltage in units of volts
        """

        ############################################################################
        ### 4K HEMT
        self.set_hemt_enable(**kwargs)
        # if nothing specified take default from cfg file, if 
        # it's specified there
        bias_hemt_from_cfg=False
        if bias_hemt is None and hasattr(self,'hemt_Vg'):
            bias_hemt=self.hemt_Vg
            bias_hemt_from_cfg=True
        # if user gave a value or value was found in cfg file,
        # set it and tell the user
        if not bias_hemt is None:
            if bias_hemt_from_cfg:
                self.log('Setting HEMT LNA Vg from config file to Vg={0:.{1}f}'.format(bias_hemt, 4), 
                         self.LOG_USER)
            else:
                self.log('Setting HEMT LNA Vg to requested Vg={0:.{1}f}'.format(bias_hemt, 4), 
                         self.LOG_USER)

            self.set_hemt_gate_voltage(bias_hemt, **kwargs)

        # otherwise do nothing and warn the user
        else:
            self.log('No value specified for 50K LNA Vg and didn\'t find a default in cfg (amplifier[\'hemt_Vg\']).', 
                     self.LOG_ERROR)
        ### done with 4K HEMT
        ############################################################################

        ############################################################################
        ### 50K LNA (if present - could make this smarter and more general)
        self.set_50k_amp_enable(**kwargs)
        # if nothing specified take default from cfg file, if 
        # it's specified there
        bias_50k_from_cfg=False
        if bias_50k is None and hasattr(self,'LNA_Vg'):
            bias_50k=self.LNA_Vg
            bias_50k_from_cfg=True
        # if user gave a value or value was found in cfg file,
        # set it and tell the user
        if not bias_50k is None:
            if bias_50k_from_cfg:
                self.log('Setting 50K LNA Vg from config file to Vg={0:.{1}f}'.format(bias_50k, 4), 
                         self.LOG_USER)
            else:
                self.log('Setting 50K LNA Vg to requested Vg={0:.{1}f}'.format(bias_50k, 4), 
                         self.LOG_USER)

            self.set_50k_amp_gate_voltage(bias_50k, **kwargs)

        # otherwise do nothing and warn the user
        else:
            self.log('No value specified for 50K LNA Vg and didn\'t find a default in cfg (amplifier[\'LNA_Vg\']).', 
                     self.LOG_ERROR)
        ### done with 50K LNA
        ############################################################################
        
        # add some latency in case PIC needs it 
        time.sleep(1)
        # print amplifier biases after setting Vgs
        self.print_amplifier_bias()


    # alias
    set_amplifier_biases=set_amplifier_bias

    def print_amplifier_biases(self, write_log=False):
        # for printout
        s=[]

        # 4K
        hemt_Id_mA=self.get_hemt_drain_current()
        hemt_gate_bias_volts=self.get_hemt_gate_voltage()

        s.append('Commanded hemtVg= %0.3fV '%hemt_gate_bias_volts)
        s.append('Read hemtId= %0.3fmA '%hemt_Id_mA)

        # 50K
        fiftyk_Id_mA=self.get_50k_amp_drain_current()
        fiftyk_amp_gate_bias_volts=self.get_50k_amp_gate_voltage()

        s.append('Commanded 50kVg= %0.3fV '%fiftyk_amp_gate_bias_volts)
        s.append('Read 50kId= %0.3fmA '%fiftyk_Id_mA)

        print((("{: >20}"*len(s)).rstrip()).format(*s))

        if write_log:
            self.log((("{: >20}"*len(s)).rstrip()).format(*s))

    # alias
    print_amplifier_bias = print_amplifier_biases

    def get_hemt_drain_current(self, hemt_offset=.100693):
        """
        Returns:
        --------
        cur (float): Drain current in mA
        """

        # These values are hard coded and empirically found by Shawn
        # hemt_offset=0.100693  #Volts
        hemt_Vd_series_resistor=200  #Ohm
        hemt_Id_mA=2.*1000.*(self.get_cryo_card_hemt_bias()-
            hemt_offset)/hemt_Vd_series_resistor

        return hemt_Id_mA

    def get_50k_amp_drain_current(self):
        """
        Returns:
        --------
        cur (float): The drain current in mA
        """
        asu_amp_Vd_series_resistor=10 #Ohm
        asu_amp_Id_mA=2.*1000.*(self.get_cryo_card_50k_bias()/
            asu_amp_Vd_series_resistor)

        return asu_amp_Id_mA

    def overbias_tes(self, bias_group, overbias_voltage=19.9, overbias_wait=5.,
        tes_bias=19.9, cool_wait=20., high_current_mode=False):
        """
        Warning: This is horribly hardcoded. Needs a fix soon.

        Args:
        -----
        bias_group (int): The bias group to overbias

        Opt Args:
        ---------
        overbias_voltage (float): The value of the TES bias in the high current
            mode. Default 19.9.
        overbias_wait (float): The time to stay in high current mode in seconds.
            Default is .5
        tes_bias (float): The value of the TES bias when put back in low current
            mode. Default is 19.9.
        cool_wait (float): The time to wait after setting the TES bias for 
            transients to die off.
        """
        # drive high current through the TES to attempt to drive normal
        self.set_tes_bias_bipolar(bias_group, overbias_voltage)
        time.sleep(.1)

        self.set_tes_bias_high_current(bias_group)
        self.log('Driving high current through TES. ' + \
            'Waiting {}'.format(overbias_wait), self.LOG_USER)
        time.sleep(overbias_wait)
        if not high_current_mode:
            self.set_tes_bias_low_current(bias_group)
            time.sleep(.1)
        self.set_tes_bias_bipolar(bias_group, tes_bias)
        self.log('Waiting %.2f seconds to cool' % (cool_wait), self.LOG_USER)
        time.sleep(cool_wait)
        self.log('Done waiting.', self.LOG_USER)

    def overbias_tes_all(self, overbias_voltage=19.9, overbias_wait=0.5,
        tes_bias=19.9, cool_wait=20., high_current_mode=False):
        """
        Warning: This is horribly hardcoded. Needs a fix soon.
        CY edit 20181119 to make it even worse lol

        Args:
        -----

        Opt Args:
        ---------
        overbias_voltage (float): The value of the TES bias in the high current
            mode. Default 19.9.
        overbias_wait (float): The time to stay in high current mode in seconds.
            Default is .5
        tes_bias (float): The value of the TES bias when put back in low current
            mode. Default is 19.9.
        cool_wait (float): The time to wait after setting the TES bias for 
            transients to die off.
        """
        # drive high current through the TES to attempt to drive normal

        bias_groups = np.arange(8)

        for g in bias_groups:
            self.set_tes_bias_bipolar(g, overbias_voltage)
            time.sleep(.1)

        for g in bias_groups:
            self.set_tes_bias_high_current(g)
        self.log('Driving high current through TES. ' + \
            'Waiting {}'.format(overbias_wait), self.LOG_USER)
        time.sleep(overbias_wait)

        if not high_current_mode:
            for g in bias_groups:
                self.set_tes_bias_low_current(g)
                time.sleep(.1)

        for g in bias_groups:
            self.set_tes_bias_bipolar(g, tes_bias)
        self.log('Waiting %.2f seconds to cool' % (cool_wait), self.LOG_USER)
        time.sleep(cool_wait)
        self.log('Done waiting.', self.LOG_USER)




    def set_tes_bias_high_current(self, bias_group):
        """
        Sets the bias group to high current mode. Note that the bias group
        number is not the same as the relay number. The conversion is
        handled in this function.

        Args:
        -----
        bias_group (int): The bias group to set to high current mode
        """
        old_relay = self.get_cryo_card_relays()
        old_relay = self.get_cryo_card_relays()
        self.log('Old relay {}'.format(bin(old_relay)))
        if bias_group < 16:
            r = np.ravel(self.pic_to_bias_group[np.where(
                self.pic_to_bias_group[:,1]==bias_group)])[0]
        else:
            r = bias_group
        new_relay = (1 << r) | old_relay
        self.log('New relay {}'.format(bin(new_relay)))
        self.set_cryo_card_relays(new_relay, write_log=True)
        self.get_cryo_card_relays()

    def set_tes_bias_low_current(self, bias_group):
        """
        Sets the bias group to low current mode. Note that the bias group
        number is not the same as the relay number. The conversion is
        handled in this function.

        Args:
        -----
        bias_group (int): The bias group to set to low current mode
        """
        old_relay = self.get_cryo_card_relays()
        old_relay = self.get_cryo_card_relays()
        self.log('Old relay {}'.format(bin(old_relay)))
        if bias_group < 16:
            r = np.ravel(self.pic_to_bias_group[np.where(
                self.pic_to_bias_group[:,1]==bias_group)])[0]
        else:
            r = bias_group
        if old_relay & 1 << r != 0:
            new_relay = old_relay & ~(1 << r)
            self.log('New relay {}'.format(bin(new_relay)))
            self.set_cryo_card_relays(new_relay, write_log=True)
            self.get_cryo_card_relays()

    def set_mode_dc(self):
        """
        Sets it DC coupling
        """
        # The 16th bit (0 indexed) is the AC/DC coupling
        self.set_tes_bias_high_current(16)

    def set_mode_ac(self):
        """
        Sets it to AC coupling
        """
        # The 16th bit (0 indexed) is the AC/DC coupling
        self.set_tes_bias_low_current(16)


    def att_to_band(self, att):
        """
        Gives the band associated with a given attenuator number
        """
        return self.att_to_band['band'][np.ravel(
            np.where(self.att_to_band['att']==att))[0]]

    def band_to_att(self, band):
        """
        """
        return self.att_to_band['att'][np.ravel(
            np.where(self.att_to_band['band']==band))[0]]


    def make_gcp_mask_file(self, bands=[2,3], channels_per_band=512):
        """
        """
        chs = np.array([])
        for b in bands:
            chs = np.append(chs, self.which_on(b)+b*channels_per_band)

        return chs

    def flux_ramp_rate_to_PV(self, val):
        """
        Convert between the desired flux ramp reset rate and the PV number
        for the timing triggers.

        Hardcoded somewhere that we can't access; this is just a lookup table
        Allowed reset rates (kHz): 1, 2, 3, 4, 5, 6, 8, 10, 12, 15

        Returns:
        rate_sel (int): the rate sel PV for the timing trigger
        """

        rates_kHz = np.array([15, 12, 10, 8, 6, 5, 4, 3, 2, 1])

        try:
            idx = np.where(rates_kHz == val)[0][0] # weird numpy thing sorry
            return idx
        except IndexError:
            self.log("Reset rate not allowed! Look up help for allowed values")
            return

    def flux_ramp_PV_to_rate(self, val):
        """
        Convert between PV number in timing triggers and output flux ramp reset rate

        Returns:
        reset_rate (int): the flux ramp reset rate, in kHz
        """

        rates_kHz = [15, 12, 10, 8, 6, 5, 4, 3, 2, 1]
        return rates_kHz[val]  

    def why(self):
        """
        Why not?
        """

        aphorisms = ['If stupidity is trying the same thing over and over and hoping for different results, then let’s all be a little stupid from time to time.', 'None of it matters anyways.', 'Being and truth are continents divided by an ocean of nothingness.', 'Self-reference is the enemy of aphorism.', 'Spring marks the symbolic return of life inevitably doomed come deathly winter.', 'In this frozen wasteland we are free to abandon all hope.', 'Life is a lone, desperate howl into an infinite abyss that can neither comprehend nor respond.', 'The only absolute knowledge attainable by man is that life is meaningless.', 'That which sustains you will eventually destroy you.', 'Oh no. We are in the hands of engineers!', 'Because I said so.', 'No idea, but hopefully Mitch fixes it.', 'Party parrot!!!', 'There are some enterprises in which a careful disorderliness is the true method.', 'Not sure, maybe try eating an orange?', ]

        self.log(np.random.choice(aphorisms))
        return
<|MERGE_RESOLUTION|>--- conflicted
+++ resolved
@@ -859,7 +859,6 @@
         else:
             self.log("JESD Tx Okay", self.LOG_USER)
 
-<<<<<<< HEAD
         jesd_rx_enable = self.get_jesd_rx_enable()
         jesd_rx_valid = self.get_jesd_rx_data_valid()
         if jesd_rx_enable != jesd_rx_valid:
@@ -867,9 +866,6 @@
         else:
             self.log("JESD Rx Okay", self.LOG_USER)
 
-        
-=======
->>>>>>> 4e6d5e05
 
         # dict containing all values
         ret = {
