--- conflicted
+++ resolved
@@ -96,12 +96,10 @@
 
             # adjust slope of phase response
             # finally there may also be some overall phase shift (DC)
-<<<<<<< HEAD
+
 #FIXME - want to match phase at a frequency where there is no resonator
             match_freq_offset = -0.8 # match phase at -0.8 MHz
-=======
-
->>>>>>> fd92ad80
+
             phase_resp        = np.angle(resp)
             idx0              = np.abs(freq - match_freq_offset*1e6).argmin()
             tf_phase          = phase_resp[idx0] + freq[idx0]*add_phase_slope
@@ -130,14 +128,12 @@
 
             resp              = comp_resp
 
-<<<<<<< HEAD
 #            import matplotlib.pyplot as plt
 #            fig, ax = plt.subplots(1)
 #            ax.plot(freq, np.unwrap(np.angle(resp)))
 #            plt.show()
 
-=======
->>>>>>> fd92ad80
+
 
         # Find peaks
         peaks = self.find_peak(freq, resp, band=band, make_plot=make_plot, 
@@ -285,10 +281,7 @@
 
             self.set_noise_select(band, 0, wait_done=True, write_log=True)
 
-<<<<<<< HEAD
-=======
-            if band == 2:
-                dac = np.conj(dac)
+
 
             if correct_att:
                 att_uc = self.get_att_uc(band)
@@ -304,7 +297,6 @@
                     self.log('UC attenuator > 0. Scaling by {:4.3f}'.format(scale))
                     adc *= scale
 
->>>>>>> fd92ad80
             if save_raw_data:
                 self.log('Saving raw data...', self.LOG_USER)
                 np.save(os.path.join(self.output_dir, 
@@ -327,12 +319,6 @@
             resp[n] = p_cross / p_dac
 
         resp = np.mean(resp, axis=0)
-<<<<<<< HEAD
-=======
-
-        # f = np.flipud(f)
-        # f *= -1  # Flip frequency sign
->>>>>>> fd92ad80
 
         if make_plot:
             import matplotlib.pyplot as plt
