--- conflicted
+++ resolved
@@ -16,7 +16,6 @@
 Z = 0 #for use with the response plots
 z = 0 #for use with the attenuation plots
 
-<<<<<<< HEAD
 timestamp = S.get_timestamp()
 print('Beginning Attenuation Test')
 print(f'software: {S.get_pysmurf_version()}')
@@ -24,29 +23,20 @@
 print(f'fpga: {S.get_fpga_version()}, {S.get_fpga_build_stamp()}')
 print(f'Start time: {timestamp}')
 
-lhsbay=S.get_amc_asset_tag(0)
+lhsbay=S.get_amc_sn(0,use_shell=True)
 print(f'Bay 0 Asset Tag: {lhsbay}')
 
-rhsbay=S.get_amc_asset_tag(1)
+rhsbay=S.get_amc_sn(1,use_shell=True)
 print(f'Bay 1 Asset Tag: {rhsbay}')
 
 print('Getting board types...')
 
-=======
-print('Getting Serial Number for AMC in Bay 0')
-lhsbay=S.get_amc_sn(0,use_shell=True)
->>>>>>> ede08be6
 if re.split('-|_',lhsbay)[1] == 'A02':
    LBoardType = 'high'
 
 else:
    LBoardType = 'low'
 
-<<<<<<< HEAD
-=======
-print('Getting Serial Number for AMC in Bay 1')   
-rhsbay=S.get_amc_sn(1,use_shell=True)
->>>>>>> ede08be6
 if re.split('-|_',rhsbay)[1] == 'A02':
    RBoardType = 'high'
 else:
