import os
<<<<<<< HEAD
import pysmurf
=======
import pysmurf.client
import matplotlib.pylab as plt
>>>>>>> eef776f5
import numpy as np
import sys

config_file_path='/data/pysmurf_cfg/'

slot=int(sys.argv[1])
epics_prefix = 'smurf_server_s%d'%slot

config_file='experiment_rflab_thermal_testing_201907.cfg'
config_file=os.path.join(config_file_path,config_file)

S = pysmurf.client.SmurfControl(epics_root=epics_prefix,cfg_file=config_file,setup=False,make_logfile=False)
<|MERGE_RESOLUTION|>--- conflicted
+++ resolved
@@ -1,10 +1,6 @@
 import os
-<<<<<<< HEAD
-import pysmurf
-=======
 import pysmurf.client
 import matplotlib.pylab as plt
->>>>>>> eef776f5
 import numpy as np
 import sys
 
