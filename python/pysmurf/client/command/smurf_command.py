--- conflicted
+++ resolved
@@ -3725,23 +3725,9 @@
     def set_evr_channel_reg_enable(self, chan, val, **kwargs):
         """                                                                     
         """
-<<<<<<< HEAD
-        """
-        # Setting enable is crashing in Rogue 4.  Not even clear we need to set enable=True.
-        #self.log('set_evr_channel_reg_enable sets 2 bits. enable and Enable.')
-        self._caput(self.trigger_root +
-                    self._trigger_channel_reg_enable.replace('enable', 'Enable').format(chan), int(val),
-                    **kwargs)
-        # Setting enable is crashing in Rogue 4.  Not even clear we need to set enable=True.
-        #self._caput(self.trigger_root +
-        #            self._trigger_channel_reg_enable.format(chan), val,
-        #            **kwargs)
-
-=======
         self._caput(self.trigger_root + self._trigger_channel_reg_enable.format(chan),
                    val, **kwargs)        
         
->>>>>>> 6133fc70
     # Crashing in rogue 4, and not clear it's ever needed.
     _trigger_reg_enable = 'EvrV2TriggerReg[{}]:enable'
     def set_evr_trigger_reg_enable(self, chan, val, **kwargs):
