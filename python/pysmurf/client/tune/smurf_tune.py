--- conflicted
+++ resolved
@@ -2032,20 +2032,11 @@
 
 
     def tracking_setup(self, band, channel=None, reset_rate_khz=None, 
-<<<<<<< HEAD
         write_log=False, make_plot=False, save_plot=True, show_plot=True, 
         nsamp=2**19, lms_freq_hz=None, meas_lms_freq=False, flux_ramp=True, 
         fraction_full_scale=None, lms_enable1=True, lms_enable2=True, 
         lms_enable3=True, lms_gain=None, return_data=True, new_epics_root=None,
-                       feedback_start_frac=None, feedback_end_frac=None,
-                       setup_flux_ramp=True):
-=======
-        write_log=False, make_plot=False, save_plot=True, plotname_append='',
-        show_plot=True, nsamp=2**19, lms_freq_hz=None, meas_lms_freq=False,
-        flux_ramp=True, fraction_full_scale=None, lms_enable1=True,
-        lms_enable2=True, lms_enable3=True, lms_gain=None, return_data=True,
-        new_epics_root=None, feedback_start_frac=None, feedback_end_frac=None):
->>>>>>> a8e40dc3
+        feedback_start_frac=None, feedback_end_frac=None, setup_flux_ramp=True):
         """
         The function to start tracking. Starts the flux ramp and if requested
         attempts to measure the lms (demodulation) frequency. Otherwise this
@@ -3280,59 +3271,8 @@
         """
         Returns the full path to the most recent tuning file.
         """
-<<<<<<< HEAD
-        return np.sort(glob.glob(os.path.join(self.tune_dir, '*_tune.npy')))[-1]
-=======
         return np.sort(glob.glob(os.path.join(self.tune_dir, 
                                               '*_tune.npy')))[-1]
-
-
-    def parallel_scan(self, band, channels, drive, 
-        scan_freq=np.arange(-3, 3, .1)):
-        """
-        Does all the eta scans at once. The center frequency
-        array must already be populated.
-        Args:
-        -----
-        band (int) : The band to eta scan
-        channels (int array): The list of channels to
-           eta scan.
-        drive (int) : The drive amplitude
-        
-        Opt Args:
-        ---------
-        scan_freq (float array) : The frequencies to 
-           scan. 
-        """
-        self.flux_ramp_off()
-
-        n_channels = self.get_number_channels(band)        
-        ch_idx = np.zeros(n_channels, dtype=int)
-        for c in channels:
-            ch_idx[c] = 1
-        
-        self.set_eta_mag_array(band, np.ones(n_channels, dtype=int))
-        self.set_feedback_enable_array(band, np.zeros(n_channels, dtype=int))
-        self.set_amplitude_scale_array(band, ch_idx*drive)
-
-        freq_error = np.zeros((len(scan_freq), n_channels), dtype='complex')
-        real_imag = np.array([1, 1.j])
-        eta_phase = np.array([0., 90.])
-
-        self.log('Starting parallel scan')
-        
-        for j in np.arange(2):
-            self.set_eta_phase_array(band, 
-                eta_phase[j] * np.ones(n_channels, dtype=int))
-            for i in np.arange(len(scan_freq)):
-                self.log('scan {}'.format(i))
-                self.set_center_frequency_array(band, 
-                    scan_freq[i]*np.ones(n_channels, dtype=int))
-                freq_error[i] = freq_error[i] + real_imag[j] * self.get_frequency_error_array(band)
-
-        return scan_freq, freq_error
->>>>>>> a8e40dc3
-
 
     def estimate_lms_freq(self, band, reset_rate_khz,
                           fraction_full_scale=None,
