#!/usr/bin/env python
#-----------------------------------------------------------------------------
# Title      : pysmurf tune module - SmurfTuneMixin class
#-----------------------------------------------------------------------------
# File       : pysmurf/tune/smurf_tune.py
# Created    : 2018-08-31
#-----------------------------------------------------------------------------
# This file is part of the pysmurf software package. It is subject to
# the license terms in the LICENSE.txt file found in the top-level directory
# of this distribution and at:
#    https://confluence.slac.stanford.edu/display/ppareg/LICENSE.html.
# No part of the pysmurf software package, including this file, may be
# copied, modified, propagated, or distributed except according to the terms
# contained in the LICENSE.txt file.
#----------------------------------------------------------------------------
from collections import Counter
import glob
import os
import time

import matplotlib.pyplot as plt
from matplotlib.gridspec import GridSpec
import numpy as np
import scipy.signal as signal
import scipy.linalg as linalg
import seaborn as sns

from pysmurf.client.base import SmurfBase
from pysmurf.client.command.sync_group import SyncGroup as SyncGroup
from pysmurf.client.util.pub import set_action
from ..util import tools



class SmurfTuneMixin(SmurfBase):
    """
    This contains all the tuning scripts
    """
    @set_action()
    def tune(self, load_tune=True, tune_file=None, last_tune=False,
             retune=False, f_min=.02, f_max=.3, df_max=.03,
             fraction_full_scale=None, make_plot=False,
             save_plot=True, show_plot=False,
             new_master_assignment=False, track_and_check=True):
        """
        This runs a tuning, does tracking setup, and prunes bad
        channels using check lock. When this is done, we should
        be ready to take data.

        Args
        ----
        load_tune : bool, optional, default True
            Whether to load in a tuning file. If False, will do a full
            tuning. This will be very slow (~ 1 hour)
        tune_file : str or None, optional, default None
            The tuning file to load in. If tune_file is None and
            last_tune is False, this will load the default tune file
            defined in exp.cfg.
        last_tune : bool, optional, default False
            Whether to load the most recent tuning file.
        retune : bool, optional, default False
            Whether to re-run tune_band_serial to refind peaks and eta
            params. This will take about 5 minutes.
        f_min : float, optional, default 0.02
            The minimum frequency swing allowable for check_lock.
        f_max : float, optional, default 0.3
            The maximum frequency swing allowable for check_lock.
        df_max : float, optional, default 0.03
            The maximum df stddev allowable for check_lock.
        fraction_full_scale : float or None, optional, default None
            The fraction (between 0-1) to set the flux ramp amplitude.
        make_plot : bool, optional, default False
            Whether to make a plot.
        save_plot : bool, optional, default True
            If making plots, whether to save them.
        show_plot : bool, optional, default False
            Whether to display the plots to screen.
        new_master_assignment : bool, optional, default False
            Whether to make a new master assignment which forces
            resonators at a given frequency to a given channel.
        track_and_check : bool, optional, default True
            Whether or not after tuning to run track and check.
        """
        bands = self._bands

        # Load fraction_full_scale from file if not given
        if fraction_full_scale is None:
            fraction_full_scale = self._fraction_full_scale

        if load_tune:
            if last_tune:
                tune_file = self.last_tune()
                self.log(f'Last tune is : {tune_file}')
            elif tune_file is None:
                tune_file = self._default_tune
                self.log(f'Loading default tune file: {tune_file}')
            self.load_tune(tune_file)

        # Runs find_freq and setup_notches. This takes forever.
        else:
            for band in bands:
                drive = self._amplitude_scale[band]
                self.find_freq(
                    band, drive_power=drive)
                self.setup_notches(
                    band, drive=drive,
                    new_master_assignment=new_master_assignment)

        # Runs tune_band_serial to re-estimate eta params
        if retune:
            for band in bands:
                self.log(f'Running tune band serial on band {band}')
                self.tune_band_serial(
                    band, from_old_tune=load_tune, old_tune=tune_file,
                    make_plot=make_plot, show_plot=show_plot,
                    save_plot=save_plot,
                    new_master_assignment=new_master_assignment)

        # Starts tracking and runs check_lock to prune bad resonators
        if track_and_check:
            for band in bands:
                self.log(f'Tracking and checking band {band}')
                self.track_and_check(
                    band, fraction_full_scale=fraction_full_scale,
                    f_min=f_min, f_max=f_max, df_max=df_max,
                    make_plot=make_plot, save_plot=save_plot,
                    show_plot=show_plot)

    @set_action()
    def tune_band(self, band, freq=None, resp=None, n_samples=2**19,
            make_plot=False, show_plot=False, plot_chans=[],
            save_plot=True, save_data=True, make_subband_plot=False,
            n_scan=5, subband_plot_with_slow=False, drive=None,
            grad_cut=.05, freq_min=-2.5E8, freq_max=2.5E8, amp_cut=.5,
            use_slow_eta=False):
        """
        This does the full_band_resp, which takes the raw resonance data.
        It then finds the where the resonances are. Using the resonance
        locations, it calculates the eta parameters.

        Args
        ----
        band : int
            The band to tune.
        freq : float array or None, optional, default None
            The frequency information. If both freq and resp are not
            None, it will skip full_band_resp.
        resp : float array or None, optional, default None
            The response information. If both freq and resp are not
            None, it will skip full_band_resp.
        n_samples : int, optional, default 2**19
            The number of samples to take in full_band_resp.
        make_plot : bool, optional, default False
            Whether to make plots. This is slow, so if you want to
            tune quickly, set to False.
        show_plot : bool, optional, default False
            Whether to display the plots to screen.
        plot_chans : list, optional, default []
            If making plots, which channels to plot. If empty, will
            just plot all of them.
        save_plot : bool, optional, default True
            Whether to save the plot. If True, it will close the plots
            before they are shown. If False, plots will be brought to
            the screen.
        save_data : bool, optional, default True
            If True, saves the data to disk.
        make_subband_plot : bool, optional, default False
            Whether to make a plot per subband. This is very slow.
        n_scan : int, optional, default 5
            The number of scans to take and average.
        grad_cut : float, optional, default 0.05
            The value of the gradient of phase to look for resonances.
        freq_min : float, optional, default -2.5e8
            The minimum frequency relative to the center of the band
            to look for resonances. Units of Hz.
        freq_max : float, optional, default 2.5e8
            The maximum frequency relative to the center of the band
            to look for resonances. Units of Hz.
        amp_cut : float, optional, default 0.5
            The distance from the median value to decide whether
            there is a resonance.

        Returns
        -------
        resonances : dict
            A dictionary with resonance frequency, eta, eta_phase,
            R^2, and amplitude.
        """
        timestamp = self.get_timestamp()

        if make_plot and save_plot:
            plt.ioff()

        if freq is None or resp is None:
            self.band_off(band)
            self.flux_ramp_off()
            self.log('Running full band resp')

            # Inject high amplitude noise with known waveform, measure it, and
            # then find resonators and etaParameters from cross-correlation.
            freq, resp = self.full_band_resp(band, n_samples=n_samples,
                make_plot=make_plot, save_data=save_data, timestamp=timestamp,
                n_scan=n_scan, show_plot=show_plot)


        # Find peaks
        peaks = self.find_peak(freq, resp, rolling_med=True, band=band,
            make_plot=make_plot, show_plot=show_plot, window=5000,
            save_plot=save_plot, grad_cut=grad_cut, freq_min=freq_min,
            freq_max=freq_max, amp_cut=amp_cut,
            make_subband_plot=make_subband_plot, timestamp=timestamp,
            subband_plot_with_slow=subband_plot_with_slow, pad=50, min_gap=50)

        # Eta scans
        band_center_mhz = self.get_band_center_mhz(band)
        resonances = {}
        for i, p in enumerate(peaks):
            eta, eta_scaled, eta_phase_deg, r2, eta_mag, latency, Q= \
                self.eta_fit(band, freq, resp, p, 50E3, make_plot=False,
                plot_chans=plot_chans, save_plot=save_plot, res_num=i,
                band=band, timestamp=timestamp, use_slow_eta=use_slow_eta)

            # Fill the resonances dict
            resonances[i] = {
                'freq': p*1.0E-6 + band_center_mhz,
                'eta': eta,
                'eta_scaled': eta_scaled,
                'eta_phase': eta_phase_deg,
                'r2': r2,
                'eta_mag': eta_mag,
                'latency': latency,
                'Q': Q
            }

        if save_data:
            self.log(f'Saving resonances to {self.output_dir}')
            path = os.path.join(
                self.output_dir,
                f'{timestamp}_b{band}_resonances')
            np.save(path, resonances)
            self.pub.register_file(path, 'resonances', format='npyt')

        # Assign resonances to channels
        self.log('Assigning channels')
        f = [resonances[k]['freq'] for k in resonances.keys()]
        subbands, channels, offsets = self.assign_channels(f, band=band)

        for i, k in enumerate(resonances.keys()):
            resonances[k].update({'subband': subbands[i]})
            resonances[k].update({'channel': channels[i]})
            resonances[k].update({'offset': offsets[i]})

        self.freq_resp[band]['resonances'] = resonances
        if drive is None:
            drive = self._amplitude_scale[band]

        # Add tone amplitude to tuning dictionary
        self.freq_resp[band]['drive'] = drive

        # Save the data
        self.save_tune()

        self.relock(band)
        self.log('Done tuning')

        return resonances

    @set_action()
    def tune_band_serial(self, band, n_samples=2**19, make_plot=False,
            save_plot=True, save_data=True, show_plot=False,
            make_subband_plot=False, subband=None, n_scan=5,
            subband_plot_with_slow=False, window=5000,
            rolling_med=True, grad_cut=.03, freq_min=-2.5E8,
            freq_max=2.5E8, amp_cut=.25, del_f=.005, drive=None,
            new_master_assignment=False, from_old_tune=False,
            old_tune=None, pad=50, min_gap=50,
            highlight_phase_slip=True, amp_ylim=None):
        """Tunes band using serial_gradient_descent and then
        serial_eta_scan.  This requires an initial guess, which this
        function gets by either loading an old tune or by using the
        full_band_resp.  This takes about 3 minutes per band if there
        are about 150 resonators.  This saves the results to the
        freq_resp dictionary.

        Args
        ----
        band : int
            The band the tune.
        n_samples : int, optional, default 2**19
            The number of samples to take in full_band_resp.
        make_plot : bool, optional, default False
            Whether to make plots.
        save_plot : bool, optional, default True
            Whether to save the plot. If True, it will close the plots
            before they are shown. If False, plots will be brought to
            the screen.
        show_plot : bool, optional, default False
            If make_plot is True, whether to display the plots to screen.
        make_subband_plot : bool, optional, default False
            Whether to make a plot per subband. This is very slow.
        new_master_assignment : bool, optional, default False
            Whether to overwrite the previous master_assignment list.
        from_old_tune : bool, optional, default False
            Whether to use an old tuning file. This will load a tuning
            file and use its peak frequencies as a starting point for
            serial_gradient_descent.
        old_tune : str or None, optional, default None
            The full path to the tuning file.
        highlight_phase_slip : bool, optional, default True
            Whether to highlight the phase slip.
        amp_ylim : float or None, optional, default None
            The ylim for the amplitude plot. If None, does nothing.
        """
        timestamp = self.get_timestamp()
        center_freq = self.get_band_center_mhz(band)

        self.flux_ramp_off()  # flux ramping messes up eta params

        freq=None
        resp=None
        if from_old_tune:
            if old_tune is None:
                self.log('Using default tuning file')
                old_tune = self._default_tune
            self.load_tune(old_tune,band=band)

            resonances = np.copy(self.freq_resp[band]['resonances']).item()

            if new_master_assignment:
                f = np.array([resonances[k]['freq'] for k in resonances.keys()])
                # f += self.get_band_center_mhz(band)
                subbands, channels, offsets = self.assign_channels(f, band=band,
                    as_offset=False, new_master_assignment=new_master_assignment)

                for i, k in enumerate(resonances.keys()):
                    resonances[k].update({'subband': subbands[i]})
                    resonances[k].update({'channel': channels[i]})
                    resonances[k].update({'offset': offsets[i]})
                self.freq_resp[band]['resonances'] = resonances

        else:
            # Inject high amplitude noise with known waveform, measure it, and
            # then find resonators and etaParameters from cross-correlation.
            old_att = self.get_att_uc(band)
            self.set_att_uc(band, 0, wait_after=.5, write_log=True)
            self.get_att_uc(band, write_log=True)
            freq, resp = self.full_band_resp(band, n_samples=n_samples,
                                         make_plot=make_plot, save_data=save_data,
                                         show_plot=False, timestamp=timestamp,
                                         n_scan=n_scan)
            self.set_att_uc(band, old_att, write_log=True)

            # Find peaks
            peaks = self.find_peak(freq, resp, rolling_med=rolling_med,
                window=window, band=band, make_plot=make_plot,
                save_plot=save_plot,  show_plot=show_plot, grad_cut=grad_cut,
                freq_min=freq_min, freq_max=freq_max, amp_cut=amp_cut,
                make_subband_plot=make_subband_plot, timestamp=timestamp,
                subband_plot_with_slow=subband_plot_with_slow, pad=pad,
                min_gap=min_gap, highlight_phase_slip=highlight_phase_slip,
                amp_ylim=amp_ylim)

            resonances = {}
            for i, p in enumerate(peaks):
                resonances[i] = {
                    'freq': p*1.0E-6 + center_freq,  # in MHz
                    'r2' : 0,
                    'Q' : 1,
                    'eta_phase' : 1 , # Fill etas with arbitrary values for now
                    'eta_scaled' : 1,
                    'eta_mag' : 0,
                    'eta' : 0 + 0.j
                }

            # Assign resonances to channels
            self.log('Assigning channels')
            f = np.array([resonances[k]['freq'] for k in resonances.keys()])
            subbands, channels, offsets = self.assign_channels(f, band=band,
                as_offset=False, new_master_assignment=new_master_assignment)

            for i, k in enumerate(resonances.keys()):
                resonances[k].update({'subband': subbands[i]})
                resonances[k].update({'channel': channels[i]})
                resonances[k].update({'offset': offsets[i]})
                self.freq_resp[band]['resonances'] = resonances

        if drive is None:
            drive = self._amplitude_scale[band]
        self.freq_resp[band]['drive'] = drive
        self.freq_resp[band]['full_band_resp'] = {}
        if freq is not None:
            self.freq_resp[band]['full_band_resp']['freq'] = freq * 1.0E-6 + center_freq
        if resp is not None:
            self.freq_resp[band]['full_band_resp']['resp'] = resp
        self.freq_resp[band]['timestamp'] = timestamp


        # Set the resonator frequencies without eta params
        self.relock(band, drive=drive)

        # Find the resonator minima
        self.log('Finding resonator minima...')
        self.run_serial_gradient_descent(band, timeout=1200)

        # Calculate the eta params
        self.log('Calculating eta parameters...')
        self.run_serial_eta_scan(band, timeout=1200)

        # Read back new eta parameters and populate freq_resp
        subband_half_width = self.get_digitizer_frequency_mhz(band)/\
            self.get_number_sub_bands(band)
        eta_phase = self.get_eta_phase_array(band)
        eta_scaled = self.get_eta_mag_array(band)
        eta_mag = eta_scaled * subband_half_width
        eta = eta_mag * np.cos(np.deg2rad(eta_phase)) + \
            1.j * np.sin(np.deg2rad(eta_phase))

        # Get the result twice. Pass it to the resonance dict
        chs = self.get_eta_scan_result_channel(band)
        chs = self.get_eta_scan_result_channel(band)

        for i, ch in enumerate(chs):
            if ch != -1:
                resonances[i]['eta_phase'] = eta_phase[ch]
                resonances[i]['eta_scaled'] = eta_scaled[ch]
                resonances[i]['eta_mag'] = eta_mag[ch]
                resonances[i]['eta'] = eta[ch]

        self.freq_resp[band]['resonances'] = resonances

        self.save_tune()

        self.log('Done with serial tuning')

    @set_action()
    def plot_tune_summary(self, band, eta_scan=False, show_plot=False,
            save_plot=True, eta_width=.3, channels=None,
            plot_summary=True, plotname_append=''):
        """
        Plots summary of tuning. Requires self.freq_resp to be filled.
        In other words, you must run find_freq and setup_notches
        before calling this function. Saves the plot to plot_dir.
        This will also make individual eta plots as well if {eta_scan}
        is True.  The eta scan plots are slow because there are many
        of them.

        Args
        ----
        band : int
            The band number to plot.
        eta_scan : bool, optional, default False
           Whether to also plot individual eta scans.  Warning this is
           slow.
        show_plot : bool, optional, default False
            Whether to display the plot.
        save_plot : bool, optional, default True
            Whether to save the plot.
        eta_width : float, optional, default 0.3
            The width to plot in MHz.
        channels : list of int or None, optional, default None
            Which channels to plot.  If None, plots all available
            channels.
        plot_summary : bool, optional, default True
            Plot summary.
        plotname_append : str, optional, default ''
            Appended to the default plot filename.
        """
        if show_plot:
            plt.ion()
        else:
            plt.ioff()

        timestamp = self.get_timestamp()

        if plot_summary:
            fig, ax = plt.subplots(2,2, figsize=(10,6))

            # Subband
            sb = self.get_eta_scan_result_subband(band)
            ch = self.get_eta_scan_result_channel(band)
            idx = np.where(ch!=-1)  # ignore unassigned channels
            sb = sb[idx]
            c = Counter(sb)
            y = np.array([c[i] for i in np.arange(128)])
            ax[0,0].plot(np.arange(128), y, '.', color='k')
            for i in np.arange(0, 128, 16):
                ax[0,0].axvspan(i-.5, i+7.5, color='k', alpha=.2)
            ax[0,0].set_ylim((-.2, np.max(y)+1.2))
            ax[0,0].set_yticks(np.arange(0,np.max(y)+.1))
            ax[0,0].set_xlim((0, 128))
            ax[0,0].set_xlabel('Subband')
            ax[0,0].set_ylabel('# Res')
            ax[0,0].text(.02, .92, f'Total: {len(sb)}',
                         fontsize=10, transform=ax[0,0].transAxes)

            # Eta stuff
            eta = self.get_eta_scan_result_eta(band)
            eta = eta[idx]
            f = self.get_eta_scan_result_freq(band)
            f = f[idx]

            ax[0,1].plot(f, np.real(eta), '.', label='Real')
            ax[0,1].plot(f, np.imag(eta), '.', label='Imag')
            ax[0,1].plot(f, np.abs(eta), '.', label='Abs', color='k')
            ax[0,1].legend(loc='lower right')
            bc = self.get_band_center_mhz(band)
            ax[0,1].set_xlim((bc-250, bc+250))
            ax[0,1].set_xlabel('Freq [MHz]')
            ax[0,1].set_ylabel('Eta')

            phase = np.rad2deg(np.angle(eta))
            ax[1,1].plot(f, phase, color='k')
            ax[1,1].set_xlim((bc-250, bc+250))
            ax[1,1].set_ylim((-180,180))
            ax[1,1].set_yticks(np.arange(-180, 180.1, 90))
            ax[1,1].set_xlabel('Freq [MHz]')
            ax[1,1].set_ylabel('Eta phase')

            fig.suptitle(f'Band {band} {timestamp}')
            plt.subplots_adjust(left=.08, right=.95, top=.92, bottom=.08,
                                wspace=.21, hspace=.21)

            if save_plot:
                save_name = (
                    f'{timestamp}_tune_summary{plotname_append}.png')
                path = os.path.join(self.plot_dir, save_name)
                plt.savefig(path, bbox_inches='tight')
                self.pub.register_file(path, 'tune', plot=True)
                if not show_plot:
                    plt.close()

        # Plot individual eta scan
        if eta_scan:
            keys = self.freq_resp[band]['resonances'].keys()
            n_keys = len(keys)
            # If using full band response as input
            if 'full_band_resp' in self.freq_resp[band]:
                freq = self.freq_resp[band]['full_band_resp']['freq']
                resp = self.freq_resp[band]['full_band_resp']['resp']
                for k in keys:
                    r = self.freq_resp[band]['resonances'][k]
                    channel=r['channel']
                    # If user provides a channel restriction list, only
                    # plot channels in that list.
                    if channel is not None and channel not in channels:
                        continue
                    center_freq = r['freq']
                    idx = np.logical_and(freq > center_freq - eta_width,
                        freq < center_freq + eta_width)

                    # Actually plot the data
                    self.plot_eta_fit(freq[idx], resp[idx],
                        eta_mag=r['eta_mag'], eta_phase_deg=r['eta_phase'],
                        band=band, res_num=k, timestamp=timestamp,
                        save_plot=save_plot, show_plot=show_plot,
                        peak_freq=center_freq, channel=channel, plotname_append=plotname_append)
            # This is for data from find_freq/setup_notches
            else:
                for k in keys:
                    r = self.freq_resp[band]['resonances'][k]
                    channel=r['channel']
                    # If user provides a channel restriction list, only
                    # plot channels in that list.
                    if channels is not None:
                        if channel not in channels:
                            continue
                        else:
                            self.log(f'Eta plot for channel {channel}')
                    else:
                        self.log(f'Eta plot {k+1} of {n_keys}')
                        self.plot_eta_fit(r['freq_eta_scan'], r['resp_eta_scan'],
                            eta=r['eta'], eta_mag=r['eta_mag'],
                            eta_phase_deg=r['eta_phase'], band=band, res_num=k,
                            timestamp=timestamp, save_plot=save_plot,
                            show_plot=show_plot, peak_freq=r['freq'],
                            channel=channel, plotname_append=plotname_append)

    @set_action()
    def full_band_resp(self, band, n_scan=1, n_samples=2**19, make_plot=False,
            save_plot=True, show_plot=False, save_data=False, timestamp=None,
            save_raw_data=False, correct_att=True, swap=False, hw_trigger=True,
            write_log=False, return_plot_path=False,
            check_if_adc_is_saturated=True):
        """
        Injects high amplitude noise with known waveform. The ADC measures it.
        The cross correlation contains the information about the resonances.

        Args
        ----
        band : int
            The band to sweep.

        n_scan : int, optional, default 1
            The number of scans to take and average.
        n_samples : int, optional, default 2**19
            The number of samples to take.
        make_plot : bool, optional, default False
            Whether the make plots.
        save_plot : bool, optional, default True
            If making plots, whether to save them.
        show_plot : bool, optional, default False
            Whether to show plots.
        save_data : bool, optional, default False
            Whether to save the data.
        timestamp : str or None, optional, default None
            The timestamp as a string. If None, loads the current
            timestamp.
        save_raw_data : bool, optional, default False
            Whether to save the raw ADC/DAC data.
        correct_att : bool, optional, default True
            Correct the response for the attenuators.
        swap : bool, optional, default False
            Whether to reverse the data order of the ADC relative to
            the DAC. This solved a legacy problem.
        hw_trigger : bool, optional, default True
            Whether to start the broadband noise file using the
            hardware trigger.
        write_log : bool, optional, default False
            Whether to write output to the log.
        return_plot_path : bool, optional, default False
            Whether to return the full path to the summary plot.
        check_if_adc_is_saturated : bool, optional, default True
            Right after playing the noise file, checks if ADC for the
            requested band is saturated.  If it is saturated, gives up
            with an error.

        Returns
        -------
        f : float array
            The frequency information. Length n_samples/2.
        resp : complex array
            The response information. Length n_samples/2.
        """
        if timestamp is None:
            timestamp = self.get_timestamp()

        resp = np.zeros((int(n_scan), int(n_samples/2)), dtype=complex)
        for n in np.arange(n_scan):
            bay = self.band_to_bay(band)
            # Default setup sets to 1
            self.set_trigger_hw_arm(bay, 0, write_log=write_log)

            self.set_noise_select(band, 1, wait_done=True, write_log=write_log)
            # if true, checks whether or not playing noise file saturates the ADC.
            #If ADC is saturated, throws an exception.
            if check_if_adc_is_saturated:
                adc_is_saturated = self.check_adc_saturation(band)
                if adc_is_saturated:
                    raise ValueError('Playing the noise file saturates the '+
                        f'ADC for band {band}.  Try increasing the DC '+
                        'attenuation for this band.')

            # Take read the ADC data
            try:
                adc = self.read_adc_data(band, n_samples, hw_trigger=hw_trigger,
                    save_data=False)
            except Exception:
                self.log('ADC read failed. Trying one more time', self.LOG_ERROR)
                adc = self.read_adc_data(band, n_samples, hw_trigger=hw_trigger,
                    save_data=False)
            time.sleep(.05)  # Need to wait, otherwise dac call interferes with adc

            try:
                dac = self.read_dac_data(
                    band, n_samples, hw_trigger=hw_trigger,
                    save_data=False)
            except BaseException:
                self.log('ADC read failed. Trying one more time', self.LOG_ERROR)
                dac = self.read_dac_data(
                    band, n_samples, hw_trigger=hw_trigger,
                    save_data=False)
            time.sleep(.05)

            self.set_noise_select(band, 0, wait_done=True, write_log=write_log)

            # Account for the up and down converter attenuators
            if correct_att:
                att_uc = self.get_att_uc(band)
                att_dc = self.get_att_dc(band)
                self.log(f'UC (DAC) att: {att_uc}')
                self.log(f'DC (ADC) att: {att_dc}')
                if att_uc > 0:
                    scale = (10**(-att_uc/2/20))
                    self.log(f'UC attenuator > 0. Scaling by {scale:4.3f}')
                    dac *= scale
                if att_dc > 0:
                    scale = (10**(att_dc/2/20))
                    self.log(f'DC attenuator > 0. Scaling by {scale:4.3f}')
                    adc *= scale

            if save_raw_data:
                self.log('Saving raw data...', self.LOG_USER)

                path = os.path.join(self.output_dir, f'{timestamp}_adc')
                np.save(path, adc)
                self.pub.register_file(path, 'adc', format='npy')

                path = os.path.join(self.output_dir,f'{timestamp}_dac')
                np.save(path, dac)
                self.pub.register_file(path, 'dac', format='npy')

            # Swap frequency ordering of data of ADC relative to DAC
            if swap:
                adc = adc[::-1]

            # Take PSDs of ADC, DAC, and cross
            fs = self.get_digitizer_frequency_mhz() * 1.0E6
            f, p_dac = signal.welch(dac, fs=fs, nperseg=n_samples/2,
                                    return_onesided=True)
            f, p_adc = signal.welch(adc, fs=fs, nperseg=n_samples/2,
                                    return_onesided=True)
            f, p_cross = signal.csd(dac, adc, fs=fs, nperseg=n_samples/2,
                                    return_onesided=True)

            # Sort frequencies
            idx = np.argsort(f)
            f = f[idx]
            p_dac = p_dac[idx]
            p_adc = p_adc[idx]
            p_cross = p_cross[idx]

            resp[n] = p_cross / p_dac

        # Average over the multiple scans
        resp = np.mean(resp, axis=0)

        plot_path = None
        if make_plot:
            if show_plot:
                plt.ion()
            else:
                plt.ioff()

            fig, ax = plt.subplots(3, figsize=(5,8), sharex=True)
            f_plot = f / 1.0E6

            plot_idx = np.where(np.logical_and(f_plot>-250, f_plot<250))

            ax[0].semilogy(f_plot, p_dac)
            ax[0].set_ylabel('DAC')
            ax[1].semilogy(f_plot, p_adc)
            ax[1].set_ylabel('ADC')
            ax[2].semilogy(f_plot, np.abs(p_cross))
            ax[2].set_ylabel('Cross')
            ax[2].set_xlabel('Frequency [MHz]')
            ax[0].set_title(timestamp)

            if save_plot:
                path = os.path.join(
                    self.plot_dir,
                    f'{timestamp}_b{band}_full_band_resp_raw.png')
                plt.savefig(path, bbox_inches='tight')
                self.pub.register_file(path, 'response', plot=True)
                plt.close()

            fig, ax = plt.subplots(1, figsize=(5.5, 3))

            # Log y-scale plot
            ax.plot(f_plot[plot_idx], np.log10(np.abs(resp[plot_idx])))
            ax.set_xlabel('Freq [MHz]')
            ax.set_ylabel('Response')
            ax.set_title(f'full_band_resp {timestamp}')
            plt.tight_layout()
            if save_plot:
                plot_path = (
                    os.path.join(
                        self.plot_dir,
                        f'{timestamp}_b{band}_full_band_resp.png'))

                plt.savefig(plot_path, bbox_inches='tight')
                self.pub.register_file(plot_path, 'response', plot=True)

            # Show/Close plots
            if show_plot:
                plt.show()
            else:
                plt.close()

        if save_data:
            save_name = timestamp + '_{}_full_band_resp.txt'

            path = os.path.join(self.output_dir, save_name.format('freq'))
            np.savetxt(path, f)
            self.pub.register_file(path, 'full_band_resp', format='txt')

            path = os.path.join(self.output_dir, save_name.format('real'))
            np.savetxt(path, np.real(resp))
            self.pub.register_file(path, 'full_band_resp', format='txt')

            path = os.path.join(self.output_dir, save_name.format('imag'))
            np.savetxt(path, np.imag(resp))
            self.pub.register_file(path, 'full_band_resp', format='txt')

        if return_plot_path:
            return f, resp, plot_path
        else:
            return f, resp

    @set_action()
    def find_peak(self, freq, resp, rolling_med=True, window=5000,
            grad_cut=.5, amp_cut=.25, freq_min=-2.5E8, freq_max=2.5E8,
            make_plot=False, save_plot=True, plotname_append='', show_plot=False,
            band=None, subband=None, make_subband_plot=False,
            subband_plot_with_slow=False, timestamp=None, pad=50, min_gap=100,
            plot_title=None, grad_kernel_width=8, highlight_phase_slip=True,
            amp_ylim=None):
        """ Find the peaks within a given subband.

        Args
        ----
        freq : float array
            Should be a single row of the broader freq array, in Mhz.
        resp : complex array
            Complex response for just this subband.
        rolling_med : bool, optional, default True
            Whether to use a rolling median for the background.
        window : int, optional, default 5000
            Number of samples to window together for rolling med.
        grad_cut : float, optional, default 0.5
            The value of the gradient of phase to look for resonances.
        amp_cut : float, optional, default 0.25
            The fractional distance from the median value to decide
            whether there is a resonance.
        freq_min : float, optional, default -2.5e8
            The minimum frequency relative to the center of the band
            to look for resonances. Units of Hz.
        freq_max : float, optional, default 2.5e8
            The maximum frequency relative to the center of the band
            to look for resonances. Units of Hz.
        make_plot : bool, optional, default False
            Whether to make a plot.
        save_plot : bool, optional, default True
            Whether to save the plot to self.plot_dir.
        plotname_append : str, optional, default ''
            Appended to the default plot filename.
        show_plot : bool, optional, default False
            Whether or not to show plots.
        band : int or None, optional, default None
            The band to take find the peaks in. Mainly for saving and plotting.
        subband : int or None, optional, default None
            The subband to take find the peaks in. Mainly for saving
            and plotting.
        make_subband_plot : bool, optional, default False
            Whether to make a plot per subband. This is very slow.
        timestamp : str or None, optional, default None
            The timestamp. Mainly for saving and plotting.
        pad : int, optional, default 50
            Number of samples to pad on either side of a resonance
            search window.
        min_gap : int, optional, default 100
            Minimum number of samples between resonances.
        grad_kernel_width : int, optional, default 8
            The number of samples to take after a point to calculate
            the gradient of phase.
        highlight_phase_slip : bool, optional, default True
            Whether to highlight the phase slip.
        amp_ylim : float or None, optional, default None
            The ylim for the amplitude plot. If None, does nothing.

        Returns
        -------
        resonances : float array
            The frequency of the resonances in the band in Hz.
        """
        if timestamp is None:
            timestamp = self.get_timestamp()

        # Break apart the data
        angle = np.unwrap(np.angle(resp))
        x = np.arange(len(angle))
        p1 = np.poly1d(np.polyfit(x, angle, 1))
        angle -= p1(x)
        grad = np.convolve(angle, np.repeat([1,-1], grad_kernel_width),
            mode='same')

        amp = np.abs(resp)

        grad_loc = np.array(grad > grad_cut)

        # Calculate the rolling median. This uses pandas.
        if rolling_med:
            import pandas as pd
            med_amp = pd.Series(amp).rolling(window=window, center=True,
                                             min_periods=1).median()
        else:
            med_amp = np.median(amp) * np.ones(len(amp))

        # Get the flagging
        starts, ends = self.find_flag_blocks(self.pad_flags(grad_loc,
            before_pad=pad, after_pad=pad, min_gap=min_gap))

        # Find the peaks locations
        peak = np.array([], dtype=int)
        for s, e in zip(starts, ends):
            if freq[s] > freq_min and freq[e] < freq_max:
                idx = np.ravel(np.where(amp[s:e] == np.min(amp[s:e])))[0]
                idx += s
                if 1-amp[idx]/med_amp[idx] > amp_cut:
                    peak = np.append(peak, idx)

        # Make summary plot
        if make_plot:
            if show_plot:
                plt.ion()
            else:
                plt.ioff()

            fig, ax = plt.subplots(2, figsize=(8,6), sharex=True)

            if band is not None:
                bandCenterMHz = self.get_band_center_mhz(band)
                scale = 1
                if np.max(freq) > 1.0E8:
                    self.log('Frequency is probably in Hz. Converting to MHz')
                    scale = 1.0E-6
                plot_freq_mhz = freq*scale + bandCenterMHz
            else:
                plot_freq_mhz = freq

            # Plot response
            ax[0].plot(plot_freq_mhz, amp)
            ax[0].plot(plot_freq_mhz, med_amp)

            # Draw x on peak
            ax[0].plot(plot_freq_mhz[peak], amp[peak], 'kx')
            ax[1].plot(plot_freq_mhz, grad)

            ax[1].set_ylim(-2, 20)

            # Highlighht the identified phase slips
            if highlight_phase_slip:
                for s, e in zip(starts, ends):
                    ax[0].axvspan(plot_freq_mhz[s], plot_freq_mhz[e], color='k',
                        alpha=.1)
                    ax[1].axvspan(plot_freq_mhz[s], plot_freq_mhz[e], color='k',
                        alpha=.1)

            # set ylim
            if amp_ylim is not None:
                ax[0].set_ylim(amp_ylim)

            ax[0].set_ylabel('Amp.')
            ax[1].set_ylabel('Deriv Phase')
            ax[1].set_xlabel('Freq. [MHz]')

            # Text label
            text = ''
            if band is not None:
                text += f'Band: {band}' + '\n'
                text += f'Center Freq: {bandCenterMHz} MHz' + '\n'
            if subband is not None:
                text += f' Subband: {subband}' +'\n'
            text += f'Peaks: {len(peak)}'
            ax[0].text(.025, .975, text, transform=ax[0].transAxes, ha='left',
                va='top')

            # Make title
            title = timestamp
            fig.suptitle(title)
            fig.tight_layout(rect=[0, 0.03, 1, 0.95])

            if save_plot:
                save_name = timestamp
                if band is not None:
                    save_name = save_name + f'_b{band}'
                if subband is not None:
                    save_name = save_name + f'_sb{subband}'
                save_name = save_name + '_find_freq' + plotname_append + '.png'
                path = os.path.join(self.plot_dir, save_name)
                plt.savefig(path, bbox_inches='tight', dpi=300)
                self.pub.register_file(path, 'find_freq', plot=True)
            if show_plot:
                plt.show()
            else:
                plt.close()

        # Make plot per subband
        if make_subband_plot:
            subbands, subband_freq = self.get_subband_centers(band,
                hardcode=True)  # remove hardcode mode
            plot_freq_mhz = freq
            plot_width = 5.5  # width of plotting in MHz
            width = (subband_freq[1] - subband_freq[0])

            for sb, sbf in zip(subbands, subband_freq):
                self.log(f'Making plot for subband {sb}')
                idx = np.logical_and(plot_freq_mhz > sbf - plot_width/2.,
                    plot_freq_mhz < sbf + plot_width/2.)
                if np.sum(idx) > 1:
                    f = plot_freq_mhz[idx]
                    p = angle[idx]
                    x = np.arange(len(p))
                    fp = np.polyfit(x, p, 1)
                    p = p - x*fp[0] - fp[1]

                    g = grad[idx]
                    a = amp[idx]
                    ma = med_amp[idx]

                    fig, ax = plt.subplots(2, sharex=True)
                    ax[0].plot(f, p, label='Phase')
                    ax[0].plot(f, g, label=r'$\Delta$ phase')
                    ax[1].plot(f, a, label='Amp')
                    ax[1].plot(f, ma, label='Median Amp')
                    for s, e in zip(starts, ends):
                        if (plot_freq_mhz[s] in f) or (plot_freq_mhz[e] in f):
                            ax[0].axvspan(plot_freq_mhz[s], plot_freq_mhz[e],
                                color='k', alpha=.1)
                            ax[1].axvspan(plot_freq_mhz[s], plot_freq_mhz[e],
                                color='k', alpha=.1)

                    for pp in peak:
                        if plot_freq_mhz[pp] > sbf - plot_width/2. and \
                                plot_freq_mhz[pp] < sbf + plot_width/2.:
                            ax[1].plot(plot_freq_mhz[pp], amp[pp], 'xk')

                    ax[0].legend(loc='upper right')
                    ax[1].legend(loc='upper right')

                    ax[0].axvline(sbf, color='k' ,linestyle=':', alpha=.4)
                    ax[1].axvline(sbf, color='k' ,linestyle=':', alpha=.4)
                    ax[0].axvline(sbf - width/2., color='k' ,linestyle='--',
                                  alpha=.4)
                    ax[0].axvline(sbf + width/2., color='k' ,linestyle='--',
                                  alpha=.4)
                    ax[1].axvline(sbf - width/2., color='k' ,linestyle='--',
                                  alpha=.4)
                    ax[1].axvline(sbf + width/2., color='k' ,linestyle='--',
                                  alpha=.4)

                    ax[1].set_xlim((sbf-plot_width/2., sbf+plot_width/2.))

                    ax[0].set_ylabel('[Rad]')
                    ax[1].set_xlabel('Freq [MHz]')
                    ax[1].set_ylabel('Amp')

                    ax[0].set_title(f'Band {band} Subband {sb}')

                    if subband_plot_with_slow:
                        ff = np.arange(-3, 3.1, .05)
                        rr, ii = self.eta_scan(band, sb, ff, 10, write_log=False)
                        dd = rr + 1.j*ii
                        sbc = self.get_subband_centers(band)
                        ax[1].plot(ff+sbc[1][sb], np.abs(dd)/2.5E6)

                    if save_plot:
                        pna = plotname_append
                        save_name = f'{timestamp}_find_freq_b{band}_sb{sb:03}{pna}.png'
                        os.path.join(self.plot_dir, save_name)
                        plt.savefig(path, bbox_inches='tight')
                        self.pub.register_file(path, 'find_freq', plot=True)
                        plt.close()
                else:
                    self.log(f'No data for subband {sb}')

        return freq[peak]

    @set_action()
    def find_flag_blocks(self, flag, minimum=None, min_gap=None):
        """
        Find blocks of adjacent points in a boolean array with the
        same value.

        Args
        ----
        flag : array-like of bool
            The array in which to find blocks.
        minimum : int or None, optional, default None
            The minimum length of block to return. Discards shorter
            blocks.
        min_gap : int or None, optional, default None
            The minimum gap between flag blocks. Fills in gaps
            smaller.

        Returns
        -------
        starts : list of int
            The start indices for each block.
        ends : list of int
            The end indices for each block.  NOTE: the end index is
            the last index in the block. Add 1 for slicing, where the
            upper limit should be after the block
        """
        if min_gap is not None:
            _flag = self.pad_flags(np.asarray(flag, dtype=bool),
                min_gap=min_gap).astype(np.int8)
        else:
            _flag = np.asarray(flag).astype(int)

        marks = np.diff(_flag)
        start = np.where(marks == 1)[0]+1
        if _flag[0]:
            start = np.concatenate([[0],start])
        end = np.where(marks == -1)[0]
        if _flag[-1]:
            end = np.concatenate([end,[len(_flag)-1]])

        if minimum is not None:
            inds = np.where(end - start + 1 > minimum)[0]
            return start[inds],end[inds]
        else:
            return start,end

    @set_action()
    def pad_flags(self, f, before_pad=0, after_pad=0, min_gap=0, min_length=0):
        """
        Adds and combines flagging.

        Args
        ----
        f : list of bool
            The flag array to pad.

        before_pad : int, optional, default 0
            The number of samples to pad before a flag.
        after_pad : int, optional, default 0
            The number of samples to pad after a flag.
        min_gap : int, optional, default 0
            The smallest allowable gap. If bigger, it combines.
        min_length : int, optional, default 0
            The smallest length a pad can be.

        Returns
        -------
        pad_flag : list of bool
            The padded boolean array.
        """
        before, after = self.find_flag_blocks(f)
        after += 1

        inds = np.where(np.subtract(before[1:],after[:-1]) < min_gap)[0]
        after[inds] = before[inds+1]

        before -= before_pad
        after += after_pad

        padded = np.zeros_like(f)

        for b, a in zip(before, after):
            if (a-after_pad)-(b+before_pad) > min_length:
                padded[np.max([0,b]):a] = True

        return padded

    @set_action()
    def plot_find_peak(self, freq, resp, peak_ind, save_plot=True,
            save_name=None):
        """
        Plots the output of find_freq.

        Args
        ----
        freq : float array
            The frequency data.
        resp : float array
            The response to full_band_resp.
        peak_ind : int array
            The indicies of peaks found.
        save_plot : bool, optional, default True
            Whether to save the plot.
        save_name : str or None, optional, default None
            The name of the plot.
        """
        if save_plot:
            plt.ioff()
        else:
            plt.ion()

        # Break out components
        Idat = np.real(resp)
        Qdat = np.imag(resp)
        phase = np.unwrap(np.arctan2(Qdat, Idat))

        # Plot
        fig, ax = plt.subplots(2, sharex=True, figsize=(6,4))
        ax[0].plot(freq, np.abs(resp), label='amp', color='b')
        ax[0].plot(freq, Idat, label='I', color='r', linestyle=':', alpha=.5)
        ax[0].plot(freq, Qdat, label='Q', color='g', linestyle=':', alpha=.5)
        ax[0].legend(loc='lower right')
        ax[1].plot(freq, phase, color='b')
        ax[1].set_ylim((-np.pi, np.pi))

        if len(peak_ind):  # empty array returns False
            ax[0].plot(freq[peak_ind], np.abs(resp[peak_ind]), 'x', color='k')
            ax[1].plot(freq[peak_ind], phase[peak_ind], 'x', color='k')
        else:
            self.log('No peak_ind values.', self.LOG_USER)

        fig.suptitle("Peak Finding")
        ax[1].set_xlabel("Frequency offset from Subband Center (MHz)")
        ax[0].set_ylabel("Response")
        ax[1].set_ylabel("Phase [rad]")

        if save_plot:
            if save_name is None:
                self.log('Using default name for saving: find_peak.png \n' +
                    'Highly recommended that you input a non-default name')
                save_name = 'find_peak.png'
            else:
                self.log(f'Plotting saved to {save_name}')

            path = os.path.join(self.plot_dir, save_name)
            plt.savefig(path, bbox_inches='tight')
            self.pub.register_file(path, 'find_freq', plot=True)

            plt.close()

    @set_action()
    def eta_fit(self, freq, resp, peak_freq, delta_freq,
                make_plot=False, plot_chans=[], save_plot=True,
                band=None, timestamp=None, res_num=None,
                use_slow_eta=False):
        """
        Cyndia's eta finding code.

        Args
        ----
        freq : float array
            The frequency data.
        resp : float array
            The response data.
        peak_freq : float
            The frequency of the resonance peak.
        delta_freq : float
            The width of frequency to calculate values.
        make_plot : bool, optional, default False
            Whether to make plots.
        plot_chans : int array, optional, default []
            The channels to plot. If an empty array, it will make
            plots for all channels.
        save_plot : bool, optional, default True
            Whether to save plots.
        band : int or None, optional, default None
            Only used for plotting - the band number of the resontaor.
        timestamp : str or None, optional, default None
            The timestamp of the data.
        res_num : int or None, optional, default None
            The resonator number.

        Returns
        -------
        eta : complex
            The eta parameter.
        eta_scaled : complex
            The eta parameter divided by subband_half_width.
        eta_phase_deg : float
            The angle to rotate IQ circle.
        r2 : float
            The R^2 value compared to the resonator fit.
        eta_mag : float
            The amplitude of eta.
        latency : float
            The delay.
        Q : float
            The resonator quality factor.
        """

        if band is None:
            # assume all bands have the same number of channels, and
            # pull the number of channels from the first band in the
            # list of bands specified in experiment.cfg.
            band = self._bands[0]

        n_subbands = self.get_number_sub_bands(band)
        digitizer_frequency_mhz = self.get_digitizer_frequency_mhz(band)
        subband_half_width = digitizer_frequency_mhz/\
            n_subbands

        if timestamp is None:
            timestamp = self.get_timestamp()

        amp = np.abs(resp)

        try:
            left = np.where(freq < peak_freq - delta_freq)[0][-1]
        except IndexError:
            left = 0
        try:
            left_plot = np.where(freq < peak_freq - 5*delta_freq)[0][-1]
        except IndexError:
            left = 0

        right = np.where(freq > peak_freq + delta_freq)[0][0]
        right_plot = np.where(freq > peak_freq + 5*delta_freq)[0][0]

        eta = (freq[right] - freq[left]) / (resp[right] - resp[left])

        if use_slow_eta:
            band_center = self.get_band_center_mhz(band)
            f_slow, resp_slow, eta_slow = self.eta_estimator(band,
                peak_freq*1.0E-6+band_center)

        # Get eta parameters
        latency = (np.unwrap(np.angle(resp))[-1] -
            np.unwrap(np.angle(resp))[0]) / (freq[-1] - freq[0])/2/np.pi
        eta_mag = np.abs(eta)
        eta_angle = np.angle(eta)
        eta_scaled = eta_mag / subband_half_width
        eta_phase_deg = eta_angle * 180 / np.pi


        if left != right:
            sk_fit = tools.fit_skewed_lorentzian(freq[left_plot:right_plot],
                amp[left_plot:right_plot])
            r2 = np.sum((amp[left_plot:right_plot] -
                tools.skewed_lorentzian(freq[left_plot:right_plot],
                *sk_fit))**2)
            Q = sk_fit[5]
        else:
            r2 = np.nan
            Q = np.nan

        if make_plot:
            if len(plot_chans) == 0:
                self.log('Making plot for band' +
                    f' {band} res {res_num:03}')
                self.plot_eta_fit(freq[left_plot:right_plot],
                    resp[left_plot:right_plot],
                    eta=eta, eta_mag=eta_mag, r2=r2,
                    save_plot=save_plot, timestamp=timestamp, band=band,
                    res_num=res_num, sk_fit=sk_fit, f_slow=f_slow, resp_slow=resp_slow)
            else:
                if res_num in plot_chans:
                    self.log(
                        'Making plot for band ' +
                        f'{band} res {res_num:03}')
                    self.plot_eta_fit(freq[left_plot:right_plot],
                        resp[left_plot:right_plot],
                        eta=eta, eta_mag=eta_mag, eta_phase_deg=eta_phase_deg,
                        r2=r2, save_plot=save_plot, timestamp=timestamp,
                        band=band, res_num=res_num, sk_fit=sk_fit,
                        f_slow=f_slow, resp_slow=resp_slow)

        return eta, eta_scaled, eta_phase_deg, r2, eta_mag, latency, Q

    @set_action()
    def plot_eta_fit(self, freq, resp, eta=None, eta_mag=None, peak_freq=None,
            eta_phase_deg=None, r2=None, save_plot=True, plotname_append='',
            show_plot=False, timestamp=None, res_num=None, band=None,
            sk_fit=None, f_slow=None, resp_slow=None, channel=None):
        """
        Plots the eta parameter fits. This is called by self.eta_fit or
        plot_tune_summary.

        Args
        ----
        freq : float array
            The frequency data.
        resp : complex array
            The response data.
        eta : complex or None, optional, default None
            The eta parameter.
        eta_mag : complex or None, optional, default None
            The amplitude of the eta parameter.
        eta_phase_deg : float or None, optional, default None
            The angle of the eta parameter in degrees.
        r2 : float or None, optional, default None
            The R^2 value.
        save_plot : bool, optional, default True
            Whether to save the plot.
        plotname_append : str, optional, default ''
            Appended to the default plot filename.
        timestamp : str or None, optional, default None
            The timestamp to name the file.
        res_num : int or None, optional, default None
            The resonator number to label the plot.
        band : int or None, optional, default None
            The band number to label the plot.
        sk_fit : float array or None, optional, default None
            The fit parameters for the skewed lorentzian.
        """
        if timestamp is None:
            timestamp = self.get_timestamp()

        if show_plot:
            plt.ion()
        else:
            plt.ioff()

        I = np.real(resp)
        Q = np.imag(resp)
        amp = np.sqrt(I**2 + Q**2)
        phase = np.unwrap(np.arctan2(Q, I))  # radians

        if peak_freq is not None:
            plot_freq = freq - peak_freq
        else:
            plot_freq = freq

        plot_freq = plot_freq * 1.0E3

        fig = plt.figure(figsize=(9,4.5))
        gs=GridSpec(2,3)
        ax0 = fig.add_subplot(gs[0,0])
        ax1 = fig.add_subplot(gs[1,0], sharex=ax0)
        ax2 = fig.add_subplot(gs[:,1:])
        ax0.plot(plot_freq, I, label='I', linestyle=':', color='k')
        ax0.plot(plot_freq, Q, label='Q', linestyle='--', color='k')
        ax0.scatter(plot_freq, amp, c=np.arange(len(freq)), s=3,
            label='amp')
        zero_idx = np.ravel(np.where(plot_freq == 0))[0]
        ax0.plot(plot_freq[zero_idx], amp[zero_idx], 'x', color='r')
        if sk_fit is not None:
            ax0.plot(plot_freq, tools.skewed_lorentzian(plot_freq*1.0E6,
                *sk_fit), color='r', linestyle=':')
        ax0.legend(fontsize=10, loc='lower right')
        ax0.set_ylabel('Resp')

        ax1.scatter(plot_freq, np.rad2deg(phase), c=np.arange(len(freq)), s=3)
        ax1.set_ylabel('Phase [deg]')
        ax1.set_xlabel('Freq [kHz]')

        # write what refPhaseDelay and refPhaseDelayFine were on the
        # phase plot, since we typically look at it when trying to
        # optimize them.
        bbox = dict(boxstyle="round", ec='w', fc='w', alpha=.65)
        ax1.text(
            .03, .15,
            f'refPhaseDelay={self.get_ref_phase_delay(band)}',
            transform=ax1.transAxes, fontsize=8, bbox=bbox)
        ax1.text(
            .03, .05,
            f'refPhaseDelayFine={self.get_ref_phase_delay_fine(band)}',
            transform=ax1.transAxes, fontsize=8, bbox=bbox)

        # IQ circle
        ax2.axhline(0, color='k', linestyle=':', alpha=.5)
        ax2.axvline(0, color='k', linestyle=':', alpha=.5)

        ax2.scatter(I, Q, c=np.arange(len(freq)), s=3)
        ax2.set_xlabel('I')
        ax2.set_ylabel('Q')

        if peak_freq is not None:
            ax0.text(.03, .9, f'{peak_freq:5.2f} MHz',
                transform=ax0.transAxes, fontsize=10,
                bbox=bbox)

        lab = ''
        if eta is not None:
            if eta_mag is not None:
                lab = (
                    r'$\eta/\eta_{mag}$' +
                    f': {np.real(eta/eta_mag):4.3f}' +
                    f'+{np.imag(eta/eta_mag):4.3f}\n')
            else:
                lab = lab + r'$\eta$' + f': {eta}' + '\n'
        if eta_mag is not None:
            lab = lab + r'$\eta_{mag}$' + f': {eta_mag:1.3e}' + '\n'
        if eta_phase_deg is not None:
            lab = lab + r'$\eta_{ang}$' + \
                f': {eta_phase_deg:3.2f}' + '\n'
        if r2 is not None:
            lab = lab + r'$R^2$' + f' :{r2:4.3f}'
        ax2.text(.03, .81, lab, transform=ax2.transAxes, fontsize=10,
            bbox=bbox)

        if channel is not None:
            ax2.text(.85, .92, f'Ch {channel:03}',
                transform=ax2.transAxes, fontsize=10,
                bbox=bbox)

        if eta is not None:
            if eta_mag is not None:
                eta = eta/eta_mag
            respp = eta*resp
            Ip = np.real(respp)
            Qp = np.imag(respp)
            ax2.scatter(Ip, Qp, c=np.arange(len(freq)), cmap='inferno', s=3)

        if f_slow is not None and resp_slow is not None:
            self.log('Adding slow eta scan')
            mag_scale = 5E5
            band_center = self.get_band_center_mhz(band)

            resp_slow /= mag_scale
            I_slow = np.real(resp_slow)
            Q_slow = np.imag(resp_slow)
            phase_slow = np.unwrap(np.arctan2(Q_slow, I_slow))  # radians

            ax0.scatter(f_slow-band_center, np.abs(resp_slow),
                c=np.arange(len(f_slow)), cmap='Greys', s=3)
            ax1.scatter(f_slow-band_center, np.rad2deg(phase_slow),
                c=np.arange(len(f_slow)), cmap='Greys', s=3)
            ax2.scatter(I_slow, Q_slow, c=np.arange(len(f_slow)), cmap='Greys',
                s=3)

        plt.tight_layout()

        if save_plot:
            if res_num is not None and band is not None:
                save_name = (
                    f'{timestamp}_eta_b{band}_' +
                    f'res{res_num:03}{plotname_append}.png')
            else:
                save_name = f'{timestamp}_eta{plotname_append}.png'

            path = os.path.join(self.plot_dir, save_name)
            plt.savefig(path, bbox_inches='tight')
            self.pub.register_file(path, 'eta', plot=True)

        if not show_plot:
            plt.close()

    @set_action()
    def get_closest_subband(self, f, band, as_offset=True):
        """
        Gives the closest subband number for a given input frequency.

        Args
        ----
        f : float
            The frequency to search for a subband.
        band : int
            The band to identify.

        Returns
        -------
        subband : int
            The subband that contains the frequency.
        """
        # get subband centers:
        subbands, centers = self.get_subband_centers(band, as_offset=as_offset)
        if self.check_freq_scale(f, centers[0]):
            pass
        else:
            raise ValueError(f'{f} and {centers[0]}')

        idx = np.argmin([abs(x - f) for x in centers])
        return idx

    @set_action()
    def check_freq_scale(self, f1, f2):
        """
        Makes sure that items are the same frequency scale (ie MHz, kHZ, etc.)

        Args
        ----
        f1 : float
            The first frequency.
        f2 : float
            The second frequency.

        Returns
        -------
        same_scale : bool
            Whether the frequency scales are the same.
        """
        if abs(f1/f2) > 1e3:
            return False
        else:
            return True

    @set_action()
    def load_master_assignment(self, band, filename):
        """
        By default, pysmurf loads the most recent master assignment.
        Use this function to overwrite the default one.

        Args
        ----
        band : int
            The band for the master assignment file.
        filename : str
            The full path to the new master assignment file. Should be
            in self.tune_dir.
        """
        if f'band_{band}' in self.channel_assignment_files.keys():
            old_file=self.channel_assignment_files[f'band_{band}']
            self.log(f'Old master assignment file: {old_file}')
        self.channel_assignment_files[f'band_{band}'] = filename
        self.log(f'New master assignment file: {filename}')

    @set_action()
    def get_master_assignment(self, band):
        """
        Returns the master assignment list.

        Args
        ----
        band : int
            The band number.

        Returns
        -------
        freqs : float array
            The frequency of the resonators.
        subbands : int array
            The subbands the channels are assigned to.
        channels : int array
            The channels the resonators are assigned to.
        groups : int array
            The bias group the channel is in.
        """
        fn = self.channel_assignment_files[f'band_{band}']
        self.log(f'Drawing channel assignments from {fn}')
        d = np.loadtxt(fn, delimiter=',')
        freqs = d[:,0]
        subbands = d[:,1].astype(int)
        channels = d[:,2].astype(int)
        groups = d[:,3].astype(int)

        return freqs, subbands, channels, groups

    @set_action()
    def assign_channels(self, freq, band=None, bandcenter=None,
            channel_per_subband=4, as_offset=True, min_offset=0.1,
            new_master_assignment=False):
        """
        Figures out the subbands and channels to assign to resonators

        Args
        ----
        freq : float array
            The frequency of the resonators. This is not the same as
            the frequency output from full_band_resp. This is only
            where the resonators are.

        band : int or None, optional, default None
            The band to assign channels.
        band_center : float array or None, optional, default None
            The frequency center of the band. Must supply band or
            subband center.
        channel_per_subband : int, optional, default 4
            The number of channels to assign per subband.
        min_offset : float, optional, default 0.1
            The minimum offset between two resonators in MHz.  If
            closer, then both are ignored.

        Returns
        -------
        subbands : int array
            An array of subbands to assign resonators.
        channels : int array
            An array of channel numbers to assign resonators.
        offsets : float array
            The frequency offset from the subband center.
        """
        freq = np.sort(freq)  # Just making sure its in sequential order

        if band is None and bandcenter is None:
            self.log('Must have band or bandcenter', self.LOG_ERROR)
            raise ValueError('Must have band or bandcenter')

        subbands = np.zeros(len(freq), dtype=int)
        channels = -1 * np.ones(len(freq), dtype=int)
        offsets = np.zeros(len(freq))

        if not new_master_assignment:
            freq_master,subbands_master,channels_master,groups_master = \
                self.get_master_assignment(band)
            n_freqs = len(freq)
            n_unmatched = 0
            for idx in range(n_freqs):
                f = freq[idx]
                found_match = False
                for i in range(len(freq_master)):
                    f_master = freq_master[i]
                    if np.absolute(f-f_master) < min_offset:
                        ch = channels_master[i]
                        channels[idx] = ch
                        sb =  subbands_master[i]
                        subbands[idx] = sb
                        g = groups_master[i]
                        sb_center = self.get_subband_centers(band,
                            as_offset=as_offset)[1][sb]
                        offsets[idx] = f-sb_center
                        self.log(f'Matching {f:.2f} MHz to {f_master:.2f} MHz' +
                            ' in master channel list: assigning to ' +
                            f'subband {sb}, ch. {ch}, group {g}')
                        found_match = True
                        break
                if not found_match:
                    n_unmatched += 1
                    self.log(f'No match found for {f:.2f} MHz')
            self.log(
                f'No channel assignment for {n_unmatched} of {n_freqs}'+
                ' resonances.')
        else:
            d_freq = np.diff(freq)
            close_idx = d_freq > min_offset
            close_idx = np.logical_and(np.hstack((close_idx, True)),
                                       np.hstack((True, close_idx)))
            # Assign all frequencies to a subband
            for idx in range(len(freq)):
                subbands[idx] = self.get_closest_subband(freq[idx], band,
                                                     as_offset=as_offset)
                subband_center = self.get_subband_centers(band,
                                          as_offset=as_offset)[1][subbands[idx]]
                offsets[idx] = freq[idx] - subband_center

            # Assign unique channel numbers
            for unique_subband in set(subbands):
                chans = self.get_channels_in_subband(band, int(unique_subband))
                mask = np.where(subbands == unique_subband)[0]
                if len(mask) > channel_per_subband:
                    concat_mask = mask[:channel_per_subband]
                else:
                    concat_mask = mask[:]

                chans = chans[:len(list(concat_mask))] #I am so sorry

                channels[mask[:len(chans)]] = chans

            # Prune channels that are too close
            channels[~close_idx] = -1

            # write the channel assignments to file
            self.write_master_assignment(band, freq, subbands, channels)

        return subbands, channels, offsets

    @set_action()
    def write_master_assignment(self, band, freqs, subbands, channels,
            bias_groups=None):
        '''
        Writes a comma-separated list in the form band, freq (MHz), subband,
        channel, group. Group number defaults to -1. The order of inputs is
        legacy and weird.

        Args
        ----
        band : int array
            A list of bands.
        freqs : float array
            A list of frequencies.
        subbands : int array
            A list of subbands
        channels : int array
            A list of channel numbers
        bias_groups : list of int or None, optional, default None
            A list of bias groups. If None, fills the array with -1.
        '''
        timestamp = self.get_timestamp()
        if bias_groups is None:
            bias_groups = -np.ones(len(freqs),dtype=int)

        fn = os.path.join(
            self.tune_dir,
            f'{timestamp}_channel_assignment_b{band}.txt')
        self.log(f'Writing new channel assignment to {fn}')
        f = open(fn,'w')
        for i in range(len(channels)):
            f.write(
                f'{freqs[i]:.4f},' +
                f'{subbands[i]},'+
                f'{channels[i]},'+
                f'{bias_groups[i]}'+
                '\n')
        f.close()
        self.pub.register_file(fn, 'master_assignment', format='txt')

        self.load_master_assignment(band, fn)

    @set_action()
    def make_master_assignment_from_file(self, band, tuning_filename):
        """
        Makes a master assignment file

        Args
        ----
        band : int
            The band number.
        tuning_filename : str
            The tuning file to use for generating the
            master_assignment.
        """
        self.log(
            f'Drawing band-{band} tuning data from {tuning_filename}')

        # Load the tuning file
        d = np.load(tuning_filename).item()[band]['resonances']

        # Extrac the values from the tuning file
        freqs = []
        subbands = []
        channels = []
        for i in range(len(d)):
            freqs.append(d[i]['freq'])
            subbands.append(d[i]['subband'])
            channels.append(d[i]['channel'])

        self.write_master_assignment(band, freqs, subbands, channels)

    @set_action()
    def get_group_list(self, band, group):
        """
        Returns a list of all the channels in a band and bias
        group. Note that it is possible to have channels that are
        on the same bias group but different bands.

        Args
        ----
        band : int
            The band number.
        group : int
            The bias group number.

        Returns
        -------
        bias_group_list : int array
            The list of channels that are in the band and bias group.
        """
        _, _, channels, groups = self.get_master_assignment(band)
        chs_in_group = []
        for i in range(len(channels)):
            if groups[i] == group:
                chs_in_group.append(channels[i])
        return np.array(chs_in_group)

    @set_action()
    def get_group_number(self, band, ch):
        """
        Gets the bias group number of a band, channel pair. The
        master_channel_assignment must be filled.

        Args
        ----
        band : int
            The band number.
        ch : int
            The channel number.

        Returns
        -------
        bias_group : int
            The bias group number.
        """
        _, _, channels,groups = self.get_master_assignment(band)
        for i in range(len(channels)):
            if channels[i] == ch:
                return groups[i]
        return None

    @set_action()
    def write_group_assignment(self, bias_group_dict):
        '''
        Combs master channel assignment and assigns group number to all channels
        in ch_list. Does not affect other channels in the master file.

        Args
        ----
        bias_group_dict : dict
            The output of identify_bias_groups.
        '''
        bias_groups = list(bias_group_dict.keys())

        # Find all unique bands
        bands = np.array([], dtype=int)
        for bg in bias_groups:
            for b in bias_group_dict[bg]['band']:
                if b not in bands:
                    bands = np.append(bands, b)

        for b in bands:
            # Load previous channel assignment
            freqs_master, subbands_master, channels_master, \
                groups_master = self.get_master_assignment(b)
            for bg in bias_groups:
                for i in np.arange(len(bias_group_dict[bg]['channel'])):
                    ch = bias_group_dict[bg]['channel'][i]
                    bb = bias_group_dict[bg]['band'][i]

                    # First check they are in the same band
                    if bb == b:
                        idx = np.ravel(np.where(channels_master == ch))
                        if len(idx) == 1:
                            groups_master[idx] = bg

            # Save the new master channel assignment
            self.write_master_assignment(b, freqs_master,
                                         subbands_master,
                                         channels_master,
                                         bias_groups=groups_master)

    @set_action()
    def relock(self, band, res_num=None, drive=None, r2_max=.08,
            q_max=100000, q_min=0, check_vals=False, min_gap=None,
            write_log=False):
        """
        Turns on the tones. Also cuts bad resonators.

        Args
        ----
        band : int
            The band to relock.

        res_num : int array or None, optional, default None
            The resonators to lock. If None, tries all the resonators.
        drive : int or None, optional, default None
            The tone amplitudes to set.
        r2_max : float, optional, default 0.08
            The highest allowable R^2 value.
        q_max : float, optional, default 1e5
            The maximum resonator Q factor.
        q_min : float, optional, default 0
            The minimum resonator Q factor.
        check_vals : bool, optional, default False
            Whether to check r2 and Q values.
        min_gap : float or None, optional, default None
            The minimum distance between resonators.
        """
        n_channels = self.get_number_channels(band)

        self.log('Relocking...')
        if res_num is None:
            res_num = np.arange(n_channels)
        else:
            res_num = np.array(res_num)

        if drive is None:
            drive = self.freq_resp[band]['drive']

        amplitude_scale = np.zeros(n_channels)
        center_freq = np.zeros(n_channels)
        feedback_enable = np.zeros(n_channels)
        eta_phase = np.zeros(n_channels)
        eta_mag = np.zeros(n_channels)

        # Extract frequencies from dictionary
        f = [self.freq_resp[band]['resonances'][k]['freq']
            for k in self.freq_resp[band]['resonances'].keys()]

        # Populate arrays
        counter = 0
        for k in self.freq_resp[band]['resonances'].keys():
            ch = self.freq_resp[band]['resonances'][k]['channel']
            idx = np.where(f == self.freq_resp[band]['resonances'][k]['freq'])[0][0]
            f_gap = None
            if len(f) > 1:
                f_gap = np.min(np.abs(np.append(f[:idx], f[idx+1:])-f[idx]))
            if write_log:
                self.log(f'Res {k:03} - Channel {ch}')
            for ll, hh in self._bad_mask:
                # Check again bad mask list
                if f[idx] > ll and f[idx] < hh:
                    self.log(f'{f[idx]:4.3f} in bad list.')
                    ch = -1
            if ch < 0:
                if write_log:
                    self.log(f'No channel assigned: res {k:03}')
            elif min_gap is not None and f_gap is not None and f_gap < min_gap:
                # Resonators too close
                if write_log:
                    self.log(f'Closest resonator is {f_gap:3.3f} MHz away')
            elif self.freq_resp[band]['resonances'][k]['r2'] > r2_max and check_vals:
                # chi squared cut
                if write_log:
                    self.log(f'R2 too high: res {k:03}')
            elif k not in res_num:
                if write_log:
                    self.log('Not in resonator list')
            else:
                # Channels passed all checks so actually turn on
                center_freq[ch] = self.freq_resp[band]['resonances'][k]['offset']
                amplitude_scale[ch] = drive
                feedback_enable[ch] = 1
                eta_phase[ch] = self.freq_resp[band]['resonances'][k]['eta_phase']
                eta_mag[ch] = self.freq_resp[band]['resonances'][k]['eta_scaled']
                counter += 1

        # Set the actual variables
        self.set_center_frequency_array(band, center_freq, write_log=write_log,
            log_level=self.LOG_INFO)
        self.set_amplitude_scale_array(band, amplitude_scale.astype(int),
            write_log=write_log, log_level=self.LOG_INFO)
        self.set_feedback_enable_array(band, feedback_enable.astype(int),
            write_log=write_log, log_level=self.LOG_INFO)
        self.set_eta_phase_array(band, eta_phase, write_log=write_log,
            log_level=self.LOG_INFO)
        self.set_eta_mag_array(band, eta_mag, write_log=write_log,
            log_level=self.LOG_INFO)

        self.log(
            f'Setting on {counter} channels on band {band}',
            self.LOG_USER)

    @set_action()
    def fast_relock(self, band):
        """
        """
        self.log(f'Fast relocking with: {self.tune_file}')
        self.set_tune_file_path(self.tune_file)
        self.set_load_tune_file(band, 1)
        self.log('Done fast relocking')

    def _get_eta_scan_result_from_key(self, band, key):
        """
        Convenience function to get values from the freq_resp dictionary.

        Args
        ----
        band : int
            The 500 MHz band to get values from.
        key : str
            The dictionary value to read out.

        Returns
        -------
        array
            The array of values associated with key.
        """
        if 'resonances' not in self.freq_resp[band].keys():
            self.log('No tuning. Run setup_notches() or load_tune()')
            return None

        return np.array([self.freq_resp[band]['resonances'][k][key]
                         for k in self.freq_resp[band]['resonances'].keys()])


    def get_eta_scan_result_freq(self, band):
        """
        Convenience function that gets the frequency results from eta scans.

        Args
        ----
        band : int
            The band.

        Returns
        -------
        freq : float array
            The frequency in MHz of the resonators.
        """
        return self._get_eta_scan_result_from_key(band, 'freq')


    def get_eta_scan_result_eta(self, band):
        """
        Convenience function that gets thee eta values from eta scans.

        Args
        ----
        band : int
            The band.

        Returns
        -------
        eta : complex array
            The eta of the resonators.
        """
        return self._get_eta_scan_result_from_key(band, 'eta')


    def get_eta_scan_result_eta_mag(self, band):
        """
        Convenience function that gets thee eta mags from
        eta scans.

        Args
        ----
        band : int
            The band.

        Returns
        -------
        eta_mag : float array
            The eta of the resonators.
        """
        return self._get_eta_scan_result_from_key(band, 'eta_mag')


    def get_eta_scan_result_eta_scaled(self, band):
        """
        Convenience function that gets the eta scaled from
        eta scans. eta_scaled is eta_mag/digitizer_freq_mhz/n_subbands

        Args
        ----
        band : int
            The band.

        Returns
        -------
        eta_scaled : float array
            The eta_scaled of the resonators.
        """
        return self._get_eta_scan_result_from_key(band, 'eta_scaled')


    def get_eta_scan_result_eta_phase(self, band):
        """
        Convenience function that gets the eta phase values from
        eta scans.

        Args
        ----
        band : int
            The band.

        Returns
        -------
        eta_phase : float array
            The eta_phase of the resonators.
        """
        return self._get_eta_scan_result_from_key(band, 'eta_phase')


    def get_eta_scan_result_channel(self, band):
        """
        Convenience function that gets the channel assignments from
        eta scans.

        Args
        ----
        band : int
            The band.

        Returns
        -------
        channels : int array
            The channels of the resonators.
        """
        return self._get_eta_scan_result_from_key(band, 'channel')


    def get_eta_scan_result_subband(self, band):
        """
        Convenience function that gets the subband from eta scans.

        Args
        ----
        band : int
            The band.

        Returns
        -------
        subband : float array
            The subband of the resonators.
        """
        return self._get_eta_scan_result_from_key(band, 'subband')


    def get_eta_scan_result_offset(self, band):
        """
        Convenience function that gets the offset from center frequency
        from eta scans.

        Args
        ----
        band : int
            The band.

        Returns
        -------
        offset : float array
            The offset from the subband centers of the resonators.
        """
        return self._get_eta_scan_result_from_key(band, 'offset')


    def eta_estimator(self, band, freq, drive=12, f_sweep_half=.3,
                      df_sweep=.002, delta_freq=.01,
                      lock_max_derivative=False):
        """
        Estimates eta parameters using the slow eta_scan.

        Args
        ----
        band : int
            The band.
        freq : float
            The frequency to scan.
        drive : int, optional, default 12
            The tone amplitude.
        f_sweep_half : float, optional, default 0.3
            The frequency to sweep.
        df_sweep : float, optional, default 0.002
            The frequency step size.
        """
        subband, offset = self.freq_to_subband(band, freq)
        f_sweep = np.arange(offset-f_sweep_half, offset+f_sweep_half, df_sweep)
        f, resp = self.fast_eta_scan(band, subband, f_sweep, 2, drive)
        # resp = rr + 1.j*ii

        a_resp = np.abs(resp)
        if lock_max_derivative:
            self.log('Locking on max derivative instead of res min')
            deriv = np.abs(np.diff(a_resp))
            idx = np.ravel(np.where(deriv == np.max(deriv)))[0]
        else:
            idx = np.ravel(np.where(a_resp == np.min(a_resp)))[0]
        f0 = f_sweep[idx]

        try:
            left = np.where(f_sweep < f0 - delta_freq)[0][-1]
        except IndexError:
            left = 0

        try:
            right = np.where(f_sweep > f0 + delta_freq)[0][0]
        except BaseException:
            right = len(f_sweep)-1

        eta = (f_sweep[right]-f_sweep[left])/(resp[right]-resp[left])

        sb, sbc = self.get_subband_centers(band, as_offset=False)

        return f_sweep + sbc[subband], resp, eta

    @set_action()
    def eta_scan(self, band, subband, freq, drive, write_log=False,
                 sync_group=True):
        """
        Same as slow eta scans
        """
        if len(self.which_on(band)):
            self.band_off(band, write_log=write_log)

        n_subband = self.get_number_sub_bands(band)
        n_channel = self.get_number_channels(band)
        channel_order = self.get_channel_order(band)
        first_channel = channel_order[::n_channel//n_subband]

        self.set_eta_scan_channel(band, first_channel[subband],
                                  write_log=write_log)
        self.set_eta_scan_amplitude(band, drive, write_log=write_log)
        self.set_eta_scan_freq(band, freq, write_log=write_log)
        self.set_eta_scan_dwell(band, 0, write_log=write_log)

        self.set_run_eta_scan(band, 1, wait_done=False, write_log=write_log)
        pvs = [self._cryo_root(band) + self._eta_scan_results_real,
               self._cryo_root(band) + self._eta_scan_results_imag]

        if sync_group:
            sg = SyncGroup(pvs, skip_first=False)

            sg.wait()
            vals = sg.get_values()
            rr = vals[pvs[0]]
            ii = vals[pvs[1]]
        else:
            rr = self.get_eta_scan_results_real(2, len(freq))
            ii = self.get_eta_scan_results_imag(2, len(freq))

        self.set_amplitude_scale_channel(band, first_channel[subband], 0)

        return rr, ii

    @set_action()
    def flux_ramp_check(self, band, reset_rate_khz=None,
            fraction_full_scale=None, flux_ramp=True, save_plot=True,
            show_plot=False, setup_flux_ramp=True):
        """
        Tries to measure the V-phi curve in feedback disable mode.
        You can also run this with flux ramp off to see the intrinsic
        noise on the readout channel.

        Args
        ----
        band : int
            The band to check.
        reset_rate_khz : float or None, optional, default None
            The flux ramp rate in kHz.
        fraction_full_scale : float or None, optional, default None
            The amplitude of the flux ramp from zero to one.
        flux_ramp : bool, optional, default True
            Whether to flux ramp.
        save_plot : bool, optional, default True
            Whether to save the plot.
        show_plot : bool, optional, default False
            Whether to show the plot.
        setup_flux_ramp : bool, optional, default True
            Whether to setup the flux ramp at the end.
        """
        if show_plot:
            plt.ion()
        else:
            plt.ioff()

        if reset_rate_khz is None:
            reset_rate_khz = self._reset_rate_khz
            self.log('reset_rate_khz is None. ',
                     f'Using default: {reset_rate_khz}')
        n_channels = self.get_number_channels(band)
        old_fb = self.get_feedback_enable_array(band)

        # Turn off feedback
        self.set_feedback_enable_array(band, np.zeros_like(old_fb))
        d, df, sync = self.tracking_setup(band,0, reset_rate_khz=reset_rate_khz,
            fraction_full_scale=fraction_full_scale, make_plot=False,
            save_plot=False, show_plot=False, lms_enable1=False,
            lms_enable2=False, lms_enable3=False, flux_ramp=flux_ramp,
            setup_flux_ramp=setup_flux_ramp)

        n_samp, n_chan = np.shape(df)

        dd = np.ravel(np.where(np.diff(sync[:,0]) !=0))
        first_idx = dd[0]//n_channels
        second_idx = dd[4]//n_channels
        dt = int(second_idx-first_idx)  # In slow samples
        n_fr = int(len(sync[:,0])/n_channels/dt)
        reset_idx = np.arange(first_idx, n_fr*dt + first_idx+1, dt)

        # Reset to the previous FB state
        self.set_feedback_enable_array(band, old_fb)

        fs = self.get_digitizer_frequency_mhz(band) * 1.0E6 /2/n_channels

        # Only plot channels that are on - group by subband
        chan = self.which_on(band)
        freq = np.zeros(len(chan), dtype=float)
        subband = np.zeros(len(chan), dtype=int)
        for i, c in enumerate(chan):
            freq[i] = self.channel_to_freq(band, c)
            (subband[i], _) = self.freq_to_subband(band, freq[i])

        unique_subband = np.unique(subband)

        cm = plt.get_cmap('viridis')

        timestamp = self.get_timestamp()

        self.log('Making plots...')
        scale = 1.0E3

        for sb in unique_subband:
            idx = np.ravel(np.where(subband == sb))
            chs = chan[idx]
            # fig, ax = plt.subplots(1, 2, figsize=(8,4), sharey=True)
            fig = plt.figure(figsize=(8,6))
            gs = GridSpec(2,2)
            ax0 = fig.add_subplot(gs[0,:])
            ax1 = fig.add_subplot(gs[1,0])
            ax2 = fig.add_subplot(gs[1,1])

            for i, c in enumerate(chs):
                color = cm(i/len(chs))
                ax0.plot(np.arange(n_samp)/fs*scale,
                         df[:,c], label=f'ch {c}',
                         color=color)
                holder = np.zeros((n_fr-1, dt))
                for i in np.arange(n_fr-1):
                    holder[i] = df[first_idx+dt*i:first_idx+dt*(i+1),c]
                ds = np.mean(holder, axis=0)
                ax1.plot(np.arange(len(ds))/fs*scale, ds, color=color)
                ff, pp = signal.welch(df[:,c], fs=fs)
                ax2.semilogy(ff/1.0E3, pp, color=color)

            for k in reset_idx:
                ax0.axvline(k/fs*scale, color='k', alpha=.6, linestyle=':')

            ax0.legend(loc='upper left')
            ax1.set_xlabel('Time [ms]')
            ax2.set_xlabel('Freq [kHz]')
            fig.suptitle(f'Band {band} Subband {sb}')

            if save_plot:
                save_name = timestamp
                if not flux_ramp:
                    save_name = save_name + '_no_FR'
                save_name = (
                    save_name +
                    f'_b{band}_sb{sb:03}_flux_ramp_check.png')
                path = os.path.join(self.plot_dir, save_name)
                plt.savefig(path, bbox_inches='tight')
                self.pub.register_file(path, 'flux_ramp', plot=True)

                if not show_plot:
                    plt.close()

        return d, df, sync

    def _feedback_frac_to_feedback(self, band, frac):
        """
        Convenience function for convervting from feedback_start/end_frac
        to feedback_start/end.

        Args
        ----
        band : int
            The 500 MHz band
        frac : float
            The fraction of the flux ramp to start/end

        Ret
        ---
        feedback : int
            The feedback value to put into the PV
        """
        channel_frequency_mhz = self.get_channel_frequency_mhz(band)
        digitizer_frequency_mhz = self.get_digitizer_frequency_mhz(band)
        return int(frac*(self.get_ramp_max_cnt()+1)/
            (digitizer_frequency_mhz/channel_frequency_mhz/2. ) )

    def _feedback_to_feedback_frac(self, band, feedback):
        """
        Convenience function for converting from feedback_start/end to
        feedback_start/end_frac.

        Args
        ----
        band : int
            The 500 MHz band
        feedback : int
            The feedback value to put into the PV

        Ret
        ---
        frac : float
            The fraction of the flux ramp to start/end
        """
        channel_frequency_mhz = self.get_channel_frequency_mhz(band)
        digitizer_frequency_mhz = self.get_digitizer_frequency_mhz(band)
        return feedback * digitizer_frequency_mhz / (2 *
            channel_frequency_mhz *(self.get_ramp_max_cnt()+1))


    @set_action()
    def tracking_setup(self, band, channel=None, reset_rate_khz=None,
            write_log=False, make_plot=False, save_plot=True, show_plot=True,
            nsamp=2**19, lms_freq_hz=None, meas_lms_freq=False,
            meas_flux_ramp_amp=False, n_phi0=4, flux_ramp=True,
            fraction_full_scale=None, lms_enable1=True, lms_enable2=True,
            lms_enable3=True, lms_gain=None, return_data=True,
            new_epics_root=None, feedback_start_frac=None,
            feedback_end_frac=None, setup_flux_ramp=True, plotname_append=''):
        """
        The function to start tracking. Starts the flux ramp and if requested
        attempts to measure the lms (demodulation) frequency. Otherwise this
        just tracks at the input lms frequency. This will also make plots for
        the channels listed in {channel} input.

        Args
        ----
        band : int
            The band number.
        channel : int or int array or None, optional, default None
            The channels to plot.
        reset_rate_khz : float or None, optional, default None
            The flux ramp frequency.
        write_log : bool, optional, default False
            Whether to write output to the log.
        make_plot : bool, optional, default False
            Whether to make plots.
        save_plot : bool, optional, default True
            Whether to save plots.
        show_plot : bool, optional, default True
            Whether to display the plot.
        lms_freq_hz : float or None, optional, default None
            The frequency of the tracking algorithm.
        meas_lms_freq : bool, optional, default False
            Whether or not to try to estimate the carrier rate using
            the flux_mod2 function.  lms_freq_hz must be None.
        meas_flux_ramp_amp : bool, optional, default False
            Whether or not to adjust fraction_full_scale to get the number of
            phi0 defined by n_phi0. lms_freq_hz must be None for this to work.
        n_phi0 : float, optional, default 4
            The number of phi0 to match using meas_flux_ramp_amp.
        nsamp : int, optional, default 2**19
            The number of samples to take of the flux ramp
        flux_ramp : bool, optional, default True
            Whether to turn on flux ramp.
        fraction_full_scale : float or None, optional, default None
            The flux ramp amplitude, as a fraction of the maximum.
        lms_enable1 : bool, optional, default True
            Whether to use the first harmonic for tracking.
        lms_enable2 : bool, optional, default True
            Whether to use the second harmonic for tracking.
        lms_enable3 : bool, optional, default True
            Whether to use the third harmonic for tracking.
        lms_gain : int or None, optional, default None
            The tracking gain parameters. Default is the value in the
            config table.
        feedback_start_frac : float or None, optional, default None
            The fraction of the full flux ramp at which to stop
            applying feedback in each flux ramp cycle.  Must be in
            [0,1).  Defaults to whatever's in the cfg file.
        feedback_end_frac : float or None, optional, default None
            The fraction of the full flux ramp at which to stop
            applying feedback in each flux ramp cycle.  Must be >0.
            Defaults to whatever's in the cfg file.
        setup_flux_ramp : bool, optional, default True
            Whether to setup the flux ramp.
        plotname_append : str, optional, default ''
            Optional string to append plots with.
        """
        if reset_rate_khz is None:
            reset_rate_khz = self._reset_rate_khz
        if lms_gain is None:
            lms_gain = self._lms_gain[band]

        ##
        ## Load unprovided optional args from cfg
        if feedback_start_frac is None:
            feedback_start_frac = self._feedback_start_frac[band]
        if feedback_end_frac is None:
            feedback_end_frac = self._feedback_end_frac[band]
        ## End loading unprovided optional args from cfg
        ##

        ##
        ## Argument validation

        # Validate feedback_start_frac and feedback_end_frac
        if (feedback_start_frac < 0) or (feedback_start_frac >= 1):
            raise ValueError(
                f"feedback_start_frac = {feedback_start_frac} " +
                "not in [0,1)")
        if (feedback_end_frac < 0):
            raise ValueError(
                f"feedback_end_frac = {feedback_end_frac} not > 0")
        # If feedback_start_frac exceeds feedback_end_frac, then
        # there's no range of the flux ramp cycle over which we're
        # applying feedback.
        if (feedback_end_frac < feedback_start_frac):
            raise ValueError(
                f"feedback_end_frac = {feedback_end_frac} " +
                "is not less than " +
                f"feedback_start_frac = {feedback_start_frac}")
        # Done validating feedbackStart and feedbackEnd

        ## End argument validation
        ##

        if not flux_ramp:
            self.log('WARNING: THIS WILL NOT TURN ON FLUX RAMP!')

        if make_plot:
            if show_plot:
                plt.ion()
            else:
                plt.ioff()

        if fraction_full_scale is None:
            fraction_full_scale = self._fraction_full_scale
        else:
            self.fraction_full_scale = fraction_full_scale

        # Measure either LMS freq or the flux ramp amplitude
        if lms_freq_hz is None:
            if meas_lms_freq and meas_flux_ramp_amp:
                self.log('Requested measurement of both LMS freq '+
                         'and flux ramp amplitude. Cannot do both.',
                         self.LOG_ERROR)
                return None, None, None
            elif meas_lms_freq:
                lms_freq_hz = self.estimate_lms_freq(
                    band, reset_rate_khz,
                    fraction_full_scale=fraction_full_scale,
                    channel=channel)
            elif meas_flux_ramp_amp:
                fraction_full_scale = self.estimate_flux_ramp_amp(band,
                    n_phi0,reset_rate_khz=reset_rate_khz, channel=channel)
                lms_freq_hz = reset_rate_khz * n_phi0 * 1.0E3
            else:
                lms_freq_hz = self._lms_freq_hz[band]
            self._lms_freq_hz[band] = lms_freq_hz
            if write_log:
                self.log('Using lms_freq_estimator : ' +
                         f'{lms_freq_hz:.0f} Hz')

        if not flux_ramp:
            lms_enable1 = 0
            lms_enable2 = 0
            lms_enable3 = 0

        if write_log:
            self.log("Using lmsFreqHz = " +
                     f"{lms_freq_hz:.0f} Hz",
                     self.LOG_USER)

        self.set_lms_gain(band, lms_gain, write_log=write_log)
        self.set_lms_enable1(band, lms_enable1, write_log=write_log)
        self.set_lms_enable2(band, lms_enable2, write_log=write_log)
        self.set_lms_enable3(band, lms_enable3, write_log=write_log)
        self.set_lms_freq_hz(band, lms_freq_hz, write_log=write_log)

        iq_stream_enable = 0  # must be zero to access f,df stream
        self.set_iq_stream_enable(band, iq_stream_enable, write_log=write_log)

        if setup_flux_ramp:
            self.flux_ramp_setup(reset_rate_khz, fraction_full_scale,
                             write_log=write_log, new_epics_root=new_epics_root)
        else:
            self.log("Not changing flux ramp status. Use setup_flux_ramp " +
                     "boolean to run flux_ramp_setup")

        # Doing this after flux_ramp_setup so that if needed we can
        # set feedback_end based on the flux ramp settings.
        feedback_start = self._feedback_frac_to_feedback(band, feedback_start_frac)
        feedback_end = self._feedback_frac_to_feedback(band, feedback_end_frac)

        # Set feedbackStart and feedbackEnd
        self.set_feedback_start(band, feedback_start, write_log=write_log)
        self.set_feedback_end(band, feedback_end, write_log=write_log)

        if write_log:
            self.log("Applying feedback over "+
                f"{(feedback_end_frac-feedback_start_frac)*100.:.1f}% of each "+
                f"flux ramp cycle (with feedbackStart={feedback_start} and " +
                f"feedbackEnd={feedback_end})", self.LOG_USER)

        if flux_ramp:
            self.flux_ramp_on(write_log=write_log, new_epics_root=new_epics_root)

        # take one dataset with all channels
        if return_data or make_plot:
            f, df, sync = self.take_debug_data(band, IQstream=iq_stream_enable,
                single_channel_readout=0, nsamp=nsamp)

            df_std = np.std(df, 0)
            df_channels = np.ravel(np.where(df_std >0))

            # Intersection of channels that are on and have some flux ramp resp
            channels_on = list(set(df_channels) & set(self.which_on(band)))

            self.log(f"Number of channels on : {len(self.which_on(band))}",
                     self.LOG_USER)
            self.log("Number of channels on with flux ramp "+
                f"response : {len(channels_on)}", self.LOG_USER)

            f_span = np.max(f,0) - np.min(f,0)

        if make_plot:
            timestamp = self.get_timestamp()

            fig,ax = plt.subplots(1,3, figsize=(12,5))
            fig.suptitle(f'{timestamp} Band {band}')

            # Histogram the stddev
            ax[0].hist(df_std[channels_on]*1e3, bins=20, edgecolor = 'k')
            ax[0].set_xlabel('Flux ramp demod error std (kHz)')
            ax[0].set_ylabel('number of channels')

            # Histogram the max-min flux ramp amplitude response
            ax[1].hist(f_span[channels_on]*1e3, bins=20, edgecolor='k')
            ax[1].set_xlabel('Flux ramp amplitude (kHz)')
            ax[1].set_ylabel('number of channels')

            # Plot df vs resp amplitude
            ax[2].plot(f_span[channels_on]*1e3, df_std[channels_on]*1e3, '.')
            ax[2].set_xlabel('FR Amp (kHz)')
            ax[2].set_ylabel('RF demod error (kHz)')
            x = np.array([0, np.max(f_span[channels_on])*1.0E3])

            # useful line to guide the eye
            y_factor = 100
            y = x/y_factor
            ax[2].plot(x, y, color='k', linestyle=':',label=f'1:{y_factor}')
            ax[2].legend(loc='upper right')

            bbox = dict(boxstyle="round", ec='w', fc='w', alpha=.65)

            text = f"Reset rate: {reset_rate_khz} kHz" + "\n" + \
                f"LMS freq: {lms_freq_hz:.0f} Hz" + "\n" + \
                f"LMS gain: {lms_gain}" + "\n" + \
                f"FR amp: {self.get_fraction_full_scale():1.3f}" + "\n" + \
                f"FB start: {feedback_start_frac}" + "\n" + \
                f"FB end: {feedback_end_frac}" + "\n" + \
                f"FB enable 1/2/3 : {lms_enable1}/{lms_enable2}/{lms_enable3}" + \
                "\n" + \
                r"$n_{chan}$:" + f" {len(channels_on)}"
            ax[2].text(.05, .97, text, transform=ax[2].transAxes, va='top',
                ha='left', fontsize=10, bbox=bbox)

            fig.tight_layout(rect=[0, 0.03, 1, 0.95])

            if save_plot:
                path = os.path.join(self.plot_dir,
                    timestamp + '_FR_amp_v_err' + plotname_append + '.png')
                plt.savefig(path, bbox_inches='tight')
                self.pub.register_file(path, 'amp_vs_err', plot=True)

            if not show_plot:
                # If we don't want a live view, close the plot
                plt.close()

            if channel is not None:
                channel = np.ravel(np.array(channel))
                sync_idx = self.make_sync_flag(sync)

                for ch in channel:
                    # Setup plotting
                    fig, ax = plt.subplots(2, sharex=True, figsize=(9, 4.75))

                    # Plot tracked component
                    ax[0].plot(f[:, ch]*1e3)
                    ax[0].set_ylabel('Tracked Freq [kHz]')
                    ax[0].text(.025, .93,
                        f'LMS Freq {lms_freq_hz:.0f} Hz', fontsize=10,
                        transform=ax[0].transAxes, bbox=bbox, ha='left',
                        va='top')

                    ax[0].text(.95, .93, f'Band {band} Ch {ch:03}',
                        fontsize=10, transform=ax[0].transAxes, ha='right',
                        va='top', bbox=bbox)

                    # Plot the untracking part
                    ax[1].plot(df[:, ch]*1e3)
                    ax[1].set_ylabel('Freq Error [kHz]')
                    ax[1].set_xlabel('Samp Num')
                    ax[1].text(.025, .93,
                        f'RMS error = {df_std[ch]*1e3:.2f} kHz\n' +
                        f'FR frac. full scale = {fraction_full_scale:.2f}',
                        fontsize=10, transform=ax[1].transAxes, bbox=bbox,
                        ha='left', va='top')

                    n_sync_idx = len(sync_idx)
                    for i, s in enumerate(sync_idx):
                        # Lines for reset
                        ax[0].axvline(s, color='k', linestyle=':', alpha=.5)
                        ax[1].axvline(s, color='k', linestyle=':', alpha=.5)

                        # highlight used regions
                        if i < n_sync_idx-1:
                            n_samp = sync_idx[i+1]-sync_idx[i]
                            start = s + feedback_start_frac*n_samp
                            end = s + feedback_end_frac*n_samp

                            ax[0].axvspan(start, end, color='k', alpha=.15)
                            ax[1].axvspan(start, end, color='k', alpha=.15)
                    plt.tight_layout()

                    if save_plot:
                        path = os.path.join(self.plot_dir, timestamp +
                            f'_FRtracking_b{band}_ch{ch:03}{plotname_append}.png')
                        plt.savefig(path, bbox_inches='tight')
                        self.pub.register_file(path, 'tracking', plot=True)

                    if not show_plot:
                        plt.close()

        self.set_iq_stream_enable(band, 1, write_log=write_log)

        if return_data:
            return f, df, sync

    @set_action()
    def track_and_check(self, band, channel=None, reset_rate_khz=None,
            make_plot=False, save_plot=True, show_plot=True,
            lms_freq_hz=None, flux_ramp=True, fraction_full_scale=None,
            lms_enable1=True, lms_enable2=True, lms_enable3=True, lms_gain=None,
            f_min=.015, f_max=.2, df_max=.03, toggle_feedback=True,
            relock=True, tracking_setup=True,
            feedback_start_frac=None, feedback_end_frac=None, setup_flux_ramp=True):
        """
        This runs tracking setup and check_lock to prune bad channels. This has
        all the same inputs and tracking_setup and check_lock. In particular the
        cut parameters are f_min, f_max, and df_max.

        Args
        ----
        band : int
            The band to track and check.
        channel : int or int array or None, optional, default None
            List of channels to plot.
        reset_rate_khz : float or None, optional, default None
            The flux ramp frequency.
        make_plot : bool, optional, default False
            Whether to make plots.
        save_plot : bool, optional, default True
            Whether to save plots.
        show_plot : bool, optional, default True
            Whether to display the plot.
        lms_freq_hz : float or None, optional, default None
            The frequency of the tracking algorithm.
        flux_ramp : bool, optional, default True
            Whether to turn on flux ramp.
        fraction_full_scale : float or None, optional, default None
            The flux ramp amplitude, as a fraction of the maximum.
        lms_enable1 : bool, optional, default True
            Whether to use the first harmonic for tracking.
        lms_enable2 : bool, optional, default True
            Whether to use the second harmonic for tracking.
        lms_enable3 : bool, optional, default True
            Whether to use the third harmonic for tracking.
        lms_gain : int or None, optional, default None
            The tracking gain parameters. Default is the value in the
            config file
        f_min : float, optional, default 0.015
            The maximum frequency swing.
        f_max : float, optional, default 0.20
            The minimium frequency swing.
        df_max : float, optional, default 0.03
            The maximum value of the stddev of df.
        toggle_feedback : bool, optional, default True
            Whether or not to reset feedback (both the global band
            feedbackEnable and the lmsEnables between tracking_setup
            and check_lock.
        relock : bool, optional, default True
            Whether or not to relock at the start.
        tracking_setup : bool, optional, default True
            Whether or not to run tracking_setup.
        feedback_start_frac : float or None, optional, default None
            The fraction of the full flux ramp at which to stop
            applying feedback in each flux ramp cycle.  Must be in
            [0,1).  Defaults to whatever's in the cfg file.
        feedback_end_frac : float or None, optional, default None
            The fraction of the full flux ramp at which to stop
            applying feedback in each flux ramp cycle.  Must be >0.
            Defaults to whatever's in the cfg file.
        setup_flux_ramp : bool, optional, default True
            Whether to setup the flux ramp at the end.
        """
        if reset_rate_khz is None:
            reset_rate_khz = self._reset_rate_khz
        if lms_gain is None:
            lms_gain = self._lms_gain[band]

        if relock:
            self.relock(band)

        # Start tracking
        if tracking_setup:
            self.tracking_setup(band, channel=channel,
                reset_rate_khz=reset_rate_khz, make_plot=make_plot,
                save_plot=save_plot, show_plot=show_plot,
                lms_freq_hz=lms_freq_hz, flux_ramp=flux_ramp,
                fraction_full_scale=fraction_full_scale, lms_enable1=lms_enable1,
                lms_enable2=lms_enable2, lms_enable3=lms_enable3,
                lms_gain=lms_gain, return_data=False,
                feedback_start_frac=feedback_start_frac,
                feedback_end_frac=feedback_end_frac,
                setup_flux_ramp=setup_flux_ramp)

        # Toggle the feedback because sometimes tracking exits in a bad state.
        # I'm not sure if this is still the case, but no reason to stop doing
        # this. -EY 20191001
        if toggle_feedback:
            self.toggle_feedback(band)

        # Check the lock status and cut channels based on inputs.
        self.check_lock(band, f_min=f_min, f_max=f_max, df_max=df_max,
            make_plot=make_plot, flux_ramp=flux_ramp,
            fraction_full_scale=fraction_full_scale, lms_freq_hz=lms_freq_hz,
            reset_rate_khz=reset_rate_khz,
            feedback_start_frac=feedback_start_frac,
            feedback_end_frac=feedback_end_frac,
            setup_flux_ramp=setup_flux_ramp)

    @set_action()
    def eta_phase_check(self, band, rot_step_size=30, rot_max=360,
            reset_rate_khz=None, fraction_full_scale=None, flux_ramp=True):
        """
        """
        if reset_rate_khz is None:
            reset_rate_khz = self._reset_rate_khz

        ret = {}

        eta_phase0 = self.get_eta_phase_array(band)
        ret['eta_phase0'] = eta_phase0
        ret['band'] = band
        n_channels = self.get_number_channels(band)

        old_fb = self.get_feedback_enable_array(band)
        self.set_feedback_enable_array(band, np.zeros_like(old_fb))

        rot_ang = np.arange(0, rot_max, rot_step_size)
        ret['rot_ang'] = rot_ang
        ret['data'] = {}

        for _, r in enumerate(rot_ang):
            self.log(f'Rotating {r:3.1f} deg')
            eta_phase = np.zeros_like(eta_phase0)
            for c in np.arange(n_channels):
                eta_phase[c] = tools.limit_phase_deg(eta_phase0[c] + r)
            self.set_eta_phase_array(band, eta_phase)

            d, df, sync = self.tracking_setup(band,0,
                reset_rate_khz=reset_rate_khz,
                fraction_full_scale=fraction_full_scale,
                make_plot=False, save_plot=False, show_plot=False,
                lms_enable1=False, lms_enable2=False, lms_enable3=False,
                flux_ramp=flux_ramp)

            ret['data'][r] = {}
            ret['data'][r]['df'] = df
            ret['data'][r]['sync'] = sync

        self.set_feedback_enable_array(band, old_fb)
        self.set_eta_phase_array(2, eta_phase0)

        return ret

    @set_action()
    def analyze_eta_phase_check(self, dat, channel):
        """
        """
        keys = dat['data'].keys()
        band = dat['band']
        n_keys = len(keys)

        n_channels = self.get_number_channels(band)
        fs = self.get_digitizer_frequency_mhz(band) * 1.0E6 /2/n_channels
        scale = 1.0E3

        fig, ax = plt.subplots(1)
        cm = plt.get_cmap('viridis')
        for j, k in enumerate(keys):
            sync = dat['data'][k]['sync']
            df = dat['data'][k]['df']
            dd = np.ravel(np.where(np.diff(sync[:,0]) !=0))
            first_idx = dd[0]//n_channels
            second_idx = dd[4]//n_channels
            dt = int(second_idx-first_idx)  # In slow samples
            n_fr = int(len(sync[:,0])/n_channels/dt)

            holder = np.zeros((n_fr-1, dt))
            for i in np.arange(n_fr-1):
                holder[i] = df[first_idx+dt*i:first_idx+dt*(i+1), channel]
            ds = np.mean(holder, axis=0)

            color = cm(j/n_keys)
            ax.plot(np.arange(len(ds))/fs*scale, ds, color=color,
                    label=f'{k:3.1f}')

        ax.legend()
        ax.set_title(f'Band {band} Ch {channel:03}')
        ax.set_xlabel('Time [ms]')


    _num_flux_ramp_dac_bits = 16
    _cryo_card_flux_ramp_relay_bit = 16
    _cryo_card_relay_wait = 0.25 #sec

    @set_action()
    def unset_fixed_flux_ramp_bias(self,acCouple=True):
        """
        Alias for setting ModeControl=0
        """

        # make sure flux ramp is configured off before switching back into mode=1
        self.flux_ramp_off()

        self.log("Setting flux ramp ModeControl to 0.",self.LOG_USER)
        self.set_mode_control(0)

        ## Don't want to flip relays more than we have to.  Check if it's in the correct
        ## position ; only explicitly flip to DC if we have to.
        if acCouple and (self.get_cryo_card_relays() >>
                self._cryo_card_flux_ramp_relay_bit & 1):
            self.log("Flux ramp set to DC mode (rly=0).",
                     self.LOG_USER)
            self.set_cryo_card_relay_bit(self._cryo_card_flux_ramp_relay_bit,0)

            # make sure it gets picked up by cryo card before handing back
            while (self.get_cryo_card_relays() >>
                    self._cryo_card_flux_ramp_relay_bit & 1):
                self.log("Waiting for cryo card to update",
                         self.LOG_USER)
                time.sleep(self._cryo_card_relay_wait)

    @set_action()
    def set_fixed_flux_ramp_bias(self,fractionFullScale,debug=True,
            do_config=True):
        """
        Args
        -----
        fractionFullScale : float
            Fraction of full flux ramp scale to output from [-1,1].
        """

        # fractionFullScale must be between [0,1]
        if abs(np.abs(fractionFullScale))>1:
            raise ValueError(f"fractionFullScale = {fractionFullScale} not "+
                "in [-1,1].")

        ## Disable flux ramp if it was on
        ## Doesn't seem to effect the fixed DC value being output
        ## if already in fixed flux ramp mode ModeControl=1
        self.flux_ramp_off()

        ## Don't want to flip relays more than we have to.  Check if it's in the correct
        ## position ; only explicitly flip to DC if we have to.
        if not (self.get_cryo_card_relays() >> self._cryo_card_flux_ramp_relay_bit & 1):
            self.log("Flux ramp relay is either in AC mode or we haven't set " +
                "it yet - explicitly setting to DC mode (=1).", self.LOG_USER)
            self.set_cryo_card_relay_bit(self._cryo_card_flux_ramp_relay_bit,1)

            while not (self.get_cryo_card_relays() >>
                    self._cryo_card_flux_ramp_relay_bit & 1):
                self.log("Waiting for cryo card to update", self.LOG_USER)
                time.sleep(self._cryo_card_relay_wait)

        if do_config:
            ## ModeControl must be 1
            mode_control=self.get_mode_control()
            if not mode_control==1:

                #before switching to ModeControl=1, make sure DAC is set to output zero V
                LTC1668RawDacData0=np.floor(0.5*(2**self._num_flux_ramp_dac_bits))
                self.log("Before switching to fixed DC flux ramp output, " +
                         " explicitly setting flux ramp DAC to zero "+
                         f"(LTC1668RawDacData0={LTC1668RawDacData0})",
                         self.LOG_USER)
                self.set_flux_ramp_dac(LTC1668RawDacData0)

                self.log(f"Flux ramp ModeControl is {mode_control}" +
                         " - changing to 1 for fixed DC output.",
                         self.LOG_USER)
                self.set_mode_control(1)

        ## Compute and set flux ramp DAC to requested value
        LTC1668RawDacData = np.floor((2**self._num_flux_ramp_dac_bits) *
            (1-np.abs(fractionFullScale))/2)
        ## 2s complement
        if fractionFullScale<0:
            LTC1668RawDacData = 2**self._num_flux_ramp_dac_bits-LTC1668RawDacData-1
        if debug:
            self.log("Setting flux ramp to " +
                     f"{100*fractionFullScale}% of full scale " +
                     f"(LTC1668RawDacData={LTC1668RawDacData})",
                     self.LOG_USER)
        self.set_flux_ramp_dac(LTC1668RawDacData)

    @set_action()
    def flux_ramp_setup(self, reset_rate_khz, fraction_full_scale, df_range=.1,
            band=2, write_log=False, new_epics_root=None):
        """
        Set flux ramp sawtooth rate and amplitude.

        If you are using a timing system , Flux ramp reset rate must integer
        divide 2.4MHz. E.g. you can't run with a 7kHz flux ramp rate.

        If you are not using the timing system, you can use any flux ramp
        rate.

        Args
        ----
        reset_rate_khz : int
            The flux ramp rate to set in kHz. The allowable values are
            1, 2, 3, 4, 5, 6, 8, 10, 12, 15 kHz
        fraction_full_scale : float
            The amplitude of the flux ramp as a fraction of the
            maximum possible value.
        band : int, optional, default 2
            The band to setup the flux ramp on.
        write_log : bool, optional, default False
            Whether to write output to the log.
        new_epics_root : str or None, optional, default None
            Override the original epics root.
        """

        # Disable flux ramp
        self.flux_ramp_off(new_epics_root=new_epics_root,
                           write_log=write_log)

        digitizerFrequencyMHz = self.get_digitizer_frequency_mhz(band,
            new_epics_root=new_epics_root)
        dspClockFrequencyMHz=digitizerFrequencyMHz/2

        desiredRampMaxCnt = ((dspClockFrequencyMHz*1e3)/
            (reset_rate_khz)) - 1
        rampMaxCnt = np.floor(desiredRampMaxCnt)

        resetRate = (dspClockFrequencyMHz * 1e6) / (rampMaxCnt + 1)

        HighCycle = 5 # not sure why these are hardcoded
        LowCycle = 5
        rtmClock = (dspClockFrequencyMHz * 1e6) / (HighCycle + LowCycle + 2)
        trialRTMClock = rtmClock

        fullScaleRate = fraction_full_scale * resetRate
        desFastSlowStepSize = (fullScaleRate * 2**self._num_flux_ramp_counter_bits) / rtmClock
        trialFastSlowStepSize = round(desFastSlowStepSize)
        FastSlowStepSize = trialFastSlowStepSize

        trialFullScaleRate = trialFastSlowStepSize * trialRTMClock / (2**self._num_flux_ramp_counter_bits)

        trialResetRate = (dspClockFrequencyMHz * 1e6) / (rampMaxCnt + 1)
        trialFractionFullScale = trialFullScaleRate / trialResetRate
        fractionFullScale = trialFractionFullScale
        diffDesiredFractionFullScale = np.abs(trialFractionFullScale -
            fraction_full_scale)

        self.log(
            f"Percent full scale = {100 * fractionFullScale:0.3f}%",
            self.LOG_USER)

        if diffDesiredFractionFullScale > df_range:
            raise ValueError(
                "Difference from desired fraction of full scale " +
                f"exceeded! {diffDesiredFractionFullScale} " +
                f"vs acceptable {df_range}.")
            self.log(
                "Difference from desired fraction of full scale " +
                f"exceeded!  P{diffDesiredFractionFullScale} vs " +
                f"acceptable {df_range}.",
                self.LOG_USER)

        if rtmClock < 2e6:
            raise ValueError(
                "RTM clock rate = " +
                f"{rtmClock*1e-6} is too low " +
                "(SPI clock runs at 1MHz)")
            self.log(
                "RTM clock rate = " +
                f"{rtmClock * 1e-6} is too low " +
                "(SPI clock runs at 1MHz)",
                self.LOG_USER)
            return


        FastSlowRstValue = np.floor((2**self._num_flux_ramp_counter_bits) *
            (1 - fractionFullScale)/2)


        KRelay = 3 #where do these values come from
        PulseWidth = 64
        DebounceWidth = 255
        RampSlope = 0
        ModeControl = 0
        EnableRampTrigger = 1

        self.set_low_cycle(LowCycle, new_epics_root=new_epics_root,
            write_log=write_log)
        self.set_high_cycle(HighCycle, new_epics_root=new_epics_root,
            write_log=write_log)
        self.set_k_relay(KRelay, new_epics_root=new_epics_root,
            write_log=write_log)
        self.set_ramp_max_cnt(rampMaxCnt, new_epics_root=new_epics_root,
            write_log=write_log)
        self.set_pulse_width(PulseWidth, new_epics_root=new_epics_root,
            write_log=write_log)
        self.set_debounce_width(DebounceWidth, new_epics_root=new_epics_root,
            write_log=write_log)
        self.set_ramp_slope(RampSlope, new_epics_root=new_epics_root,
            write_log=write_log)
        self.set_mode_control(ModeControl, new_epics_root=new_epics_root,
            write_log=write_log)
        self.set_fast_slow_step_size(FastSlowStepSize, new_epics_root=new_epics_root,
            write_log=write_log)
        self.set_fast_slow_rst_value(FastSlowRstValue, new_epics_root=new_epics_root,
            write_log=write_log)
        self.set_enable_ramp_trigger(EnableRampTrigger, new_epics_root=new_epics_root,
            write_log=write_log)
        if self.get_ramp_start_mode() == 1:
            self.set_ramp_rate(reset_rate_khz, new_epics_root=new_epics_root,
                write_log=write_log)



    def get_fraction_full_scale(self, new_epics_root=None):
        """
        Returns the fraction_full_scale.

        Args
        ----
        new_epics_root : str or None, optional, default None
            Overrides the initialized epics root.

        Returns
        -------
        fraction_full_scale : float
            The fraction of the flux ramp amplitude.
        """
        return 1-2*(self.get_fast_slow_rst_value(new_epics_root=new_epics_root)/
                    2**self._num_flux_ramp_counter_bits)

    @set_action()
    def check_lock(self, band, f_min=.015, f_max=.2, df_max=.03,
            make_plot=False, flux_ramp=True, fraction_full_scale=None,
            lms_freq_hz=None, reset_rate_khz=None, feedback_start_frac=None,
            feedback_end_frac=None, setup_flux_ramp=True, lms_enable1=None,
            lms_enable2=None, lms_enable3=None, lms_gain=None, **kwargs):
        """
        Takes a tracking setup and turns off channels that have bad
        tracking. The limits are set by the variables f_min, f_max,
        and df_max. The output is stored to freq_resp[band]['lock_status'] dict.

        Args
        ----
        band : int
            The band the check.

        f_min : float, optional, default 0.015
            The maximum frequency swing.
        f_max : float, optional, default 0.2
            The minimium frequency swing.
        df_max : float, optional, default 0.03
            The maximum value of the stddev of df.
        make_plot : bool, optional, default False
            Whether to make plots.
        flux_ramp : bool, optional, default True
            Whether to flux ramp or not.
        faction_full_scale : float, optional, default None
            Number between 0 and 1. The amplitude of the flux ramp.
        lms_freq_hz : float or None, optional, default None
            The tracking frequency in Hz.
        reset_rate_khz : float or None, optional, default None
            The flux ramp reset rate in kHz.
        feedback_start_frac : float or None, optional, default None
            What fraction of the flux ramp to skip before
            feedback. Float between 0 and 1.
        feedback_end_frac : float or None, optional, default None
            What fraction of the flux ramp to skip at the end of
            feedback. Float between 0 and 1.
        setup_flux_ramp : bool, optional, default True
            Whether to setup the flux ramp at the end.
        """
        self.log(f'Checking lock on band {band}')

        if reset_rate_khz is None:
<<<<<<< HEAD
            # reset_rate_khz = self.reset_rate_khz
            reset_rate_khz = int(self.get_flux_ramp_freq())

        if fraction_full_scale is None:
            # fraction_full_scale = self.fraction_full_scale
            fraction_full_scale = self.get_fraction_full_scale()

        if lms_freq_hz is None:
            # lms_freq_hz = self.lms_freq_hz[band]
            lms_freq_hz = self.get_lms_freq_hz(band)

        # Retrieve LMS enable status if not provided
        if lms_enable1 is None:
            lms_enable1 = self.get_lms_enable1(band)
        if lms_enable2 is None:
            lms_enable2 = self.get_lms_enable2(band)
        if lms_enable3 is None:
            lms_enable3 = self.get_lms_enable3(band)
        if lms_gain is None:
            lms_gain = self.get_lms_gain(band)

        # Get feedback values
        if feedback_start_frac is None:
            feedback_start_frac = self._feedback_to_feedback_frac(band,
                self.get_feedback_start(band))
        if feedback_end_frac is None:
            feedback_end_frac = self._feedback_to_feedback_frac(band,
                self.get_feedback_end(band))
=======
            reset_rate_khz = self._reset_rate_khz

        if fraction_full_scale is None:
            fraction_full_scale = self._fraction_full_scale

        if lms_freq_hz is None:
            lms_freq_hz = self._lms_freq_hz[band]
>>>>>>> fcf349ac

        channels = self.which_on(band)
        n_chan = len(channels)

        self.log(f'Currently {n_chan} channels on')

        # Tracking setup returns information on all channels in a band
        f, df, sync = self.tracking_setup(band, make_plot=make_plot,
            flux_ramp=flux_ramp, fraction_full_scale=fraction_full_scale,
            lms_freq_hz=lms_freq_hz, reset_rate_khz=reset_rate_khz,
            feedback_start_frac=feedback_start_frac,
            feedback_end_frac=feedback_end_frac, lms_enable1=lms_enable1,
            lms_enable2=lms_enable2, lms_enable3=lms_enable3,
            lms_gain=lms_gain)

        high_cut = np.array([])
        low_cut = np.array([])
        df_cut = np.array([])

        # Make cuts
        for ch in channels:
            f_chan = f[:,ch]
            f_span = np.max(f_chan) - np.min(f_chan)
            df_rms = np.std(df[:,ch])

            if f_span > f_max:
                self.set_amplitude_scale_channel(band, ch, 0, **kwargs)
                high_cut = np.append(high_cut, ch)
            elif f_span < f_min:
                self.set_amplitude_scale_channel(band, ch, 0, **kwargs)
                low_cut = np.append(low_cut, ch)
            elif df_rms > df_max:
                self.set_amplitude_scale_channel(band, ch, 0, **kwargs)
                df_cut = np.append(df_cut, ch)

        chan_after = self.which_on(band)

        self.log(f'High cut channels {high_cut}')
        self.log(f'Low cut channels {low_cut}')
        self.log(f'df cut channels {df_cut}')
        self.log(f'Good channels {chan_after}')
        self.log(f'High cut count: {high_cut}')
        self.log(f'Low cut count: {low_cut}')
        self.log(f'df cut count: {df_cut}')
        self.log(f'Started with {n_chan}. Now {len(chan_after)}')

        # Store the data in freq_resp
        timestamp = self.get_timestamp(as_int=True)
        self.freq_resp[band]['lock_status'][timestamp] = {
            'action' : 'check_lock',
            'flux_ramp': flux_ramp,
            'f_min' : f_min,
            'f_max' : f_max,
            'df_max' : df_max,
            'high_cut' : high_cut,
            'low_cut' : low_cut,
            'channels_before' : channels,
            'channels_after' : chan_after
        }

    @set_action()
    def check_lock_flux_ramp_off(self, band,df_max=.03,
            make_plot=False, **kwargs):
        """
        Simple wrapper function for check_lock with the flux ramp off
        """
        self.check_lock(band, f_min=0., f_max=np.inf, df_max=df_max,
            make_plot=make_plot, flux_ramp=False, **kwargs)

    @set_action()
    def find_freq(self, band, subband=np.arange(13,115), drive_power=None,
            n_read=2, make_plot=False, save_plot=True, plotname_append='',
            window=50, rolling_med=True, make_subband_plot=False,
            show_plot=False, grad_cut=.05, amp_cut=.25, pad=2, min_gap=2):
        '''
        Finds the resonances in a band (and specified subbands)

        Args
        ----
        band : int
            The band to search.
        subband : numpy.ndarray of int, optional, default numpy.arange(13,115)
            An int array for the subbands.
        drive_power : int or None, optional, default None
            The drive amplitude.  If None, takes from cfg.
        n_read : int, optional, default 2
            The number sweeps to do per subband.
        make_plot : bool, optional, default False
            Make the plot frequency sweep.
        save_plot : bool, optional, default True
            Save the plot.
        plotname_append : str, optional, default ''
            Appended to the default plot filename.
        window : int, optional, default 50
            The width of the rolling median window.
        rolling_med : bool, optional, default True
            Whether to iterate on a rolling median or just the median
            of the whole sample.
        grad_cut : float, optional, default 0.05
            The value of the gradient of phase to look for
            resonances.
        amp_cut : float, optional, default 0.25
            The fractional distance from the median value to decide
            whether there is a resonance.
        pad : int, optional, default 2
            Number of samples to pad on either side of a resonance
            search window
        min_gap : int, optional, default 2
            Minimum number of samples between resonances.
        '''

        # Turn off all tones in this band first.  May want to make
        # this only turn off tones in each sub-band before sweeping,
        # instead?
        self.band_off(band)

        if drive_power is None:
            drive_power = self._amplitude_scale[band]
            self.log('No drive_power given. Using value in config ' +
                     f'file: {drive_power}')

        self.log('Sweeping across frequencies')
        f, resp = self.full_band_ampl_sweep(band, subband, drive_power, n_read)

        timestamp = self.get_timestamp()

        # Save data
        save_name = '{}_amp_sweep_{}.txt'

        path = os.path.join(self.output_dir, save_name.format(timestamp, 'freq'))
        np.savetxt(path, f)
        self.pub.register_file(path, 'sweep_response', format='txt')

        path = os.path.join(self.output_dir, save_name.format(timestamp, 'resp'))
        np.savetxt(path, resp)
        self.pub.register_file(path, 'sweep_response', format='txt')

        # Place in dictionary - dictionary declared in smurf_control
        self.freq_resp[band]['find_freq'] = {}
        self.freq_resp[band]['find_freq']['subband'] = subband
        self.freq_resp[band]['find_freq']['f'] = f
        self.freq_resp[band]['find_freq']['resp'] = resp
        if 'timestamp' in self.freq_resp[band]['find_freq']:
            self.freq_resp[band]['timestamp'] = \
                np.append(self.freq_resp[band]['find_freq']['timestamp'], timestamp)
        else:
            self.freq_resp[band]['find_freq']['timestamp'] = np.array([timestamp])

        # Find resonator peaks
        res_freq = self.find_all_peak(self.freq_resp[band]['find_freq']['f'],
            self.freq_resp[band]['find_freq']['resp'], subband,
            make_plot=make_plot, plotname_append=plotname_append, band=band,
            rolling_med=rolling_med, window=window,
            make_subband_plot=make_subband_plot, grad_cut=grad_cut,
            amp_cut=amp_cut, pad=pad, min_gap=min_gap)
        self.freq_resp[band]['find_freq']['resonance'] = res_freq

        # Save resonances
        path = os.path.join(self.output_dir,
            save_name.format(timestamp, 'resonance'))
        np.savetxt(path, self.freq_resp[band]['find_freq']['resonance'])
        self.pub.register_file(path, 'resonances', format='txt')

        # Call plotting
        if make_plot:
            self.plot_find_freq(self.freq_resp[band]['find_freq']['f'],
                self.freq_resp[band]['find_freq']['resp'], save_plot=save_plot,
                show_plot=show_plot,
                save_name=save_name.replace('.txt', plotname_append +
                                            '.png').format(timestamp, band))


        return f, resp

    @set_action()
    def plot_find_freq(self, f=None, resp=None, subband=None, filename=None,
            save_plot=True, save_name='amp_sweep.png', show_plot=False):
        '''
        Plots the response of the frequency sweep. Must input f and
        resp, or give a path to a text file containing the data for
        offline plotting.  To do: Add ability to use timestamp and
        multiple plots.

        Args
        ----
        f : float array or None, optional, default None
            An array of frequency data.
        resp : complex array or None, optional, default None
            An array of find_freq response values.
        subband : int array or None, optional, default None
            A list of subbands that are scanned.
        filename : str or None, optional, default None
            The full path to the file where the find_freq is stored.
        save_plot : bool, optional, default True
            Save the plot.
        save_name : str, optional, default 'amp_sweep.png'
            What to name the plot.
        show_plot : bool, optional, default False
            Whether to show the plot.
        '''
        if subband is None:
            subband = np.arange(128)
        subband = np.asarray(subband)

        if (f is None or resp is None) and filename is None:
            self.log('No input data or file given. Nothing to plot.')
            return
        else:
            if filename is not None:
                f, resp = np.load(filename)

            cm = plt.cm.get_cmap('viridis')
            plt.figure(figsize=(10,4))

            for i, sb in enumerate(subband):
                color = cm(float(i)/len(subband)/2. + .5*(i%2))
                plt.plot(f[sb,:], np.abs(resp[sb,:]), '.', markersize=4,
                    color=color)
            plt.title("find_freq response")
            plt.xlabel("Frequency offset (MHz)")
            plt.ylabel("Normalized Amplitude")

            if save_plot:
                path = os.path.join(self.plot_dir, save_name)
                plt.savefig(path, bbox_inches='tight')
                self.pub.register_file(path, 'response', plot=True)

            if show_plot:
                plt.show()
            else:
                plt.close()

    @set_action()
    def full_band_ampl_sweep(self, band, subband, drive, n_read, n_step=121):
        """sweep a full band in amplitude, for finding frequencies

        Args
        ----
        band : int
            bandNo (500MHz band).
        subband : int
            Which subbands to sweep.
        drive : int
            Drive power.
        n_read : int
            Numbers of times to sweep.

        Returns
        -------
        freq : (list, n_freq x 1)
            Frequencies swept.
        resp : (array, n_freq x 2)
            Complex response.
        """
        digitizer_freq = self.get_digitizer_frequency_mhz(band)  # in MHz
        n_subbands = self.get_number_sub_bands(band)

        scan_freq = (digitizer_freq/n_subbands/2)*np.linspace(-1,1,n_step)

        resp = np.zeros((n_subbands, np.shape(scan_freq)[0]), dtype=complex)
        freq = np.zeros((n_subbands, np.shape(scan_freq)[0]))

        subband_nos, subband_centers = self.get_subband_centers(band)

        self.log(f'Working on band {band}')
        for sb in subband:
            self.log(f'Sweeping subband no: {sb}')
            f, r = self.fast_eta_scan(band, sb, scan_freq, n_read,
                                      drive)
            resp[sb,:] = r
            freq[sb,:] = f
            freq[sb,:] = scan_freq + \
                subband_centers[subband_nos.index(sb)]

        return freq, resp

    @set_action()
    def find_all_peak(self, freq, resp, subband=None, rolling_med=False,
            window=500, grad_cut=0.05, amp_cut=0.25, freq_min=-2.5E8,
            freq_max=2.5E8, make_plot=False, save_plot=True, plotname_append='',
            band=None, make_subband_plot=False, subband_plot_with_slow=False,
            timestamp=None, pad=2, min_gap=2):
        """
        find the peaks within each subband requested from a fullbandamplsweep

        Args
        ----
        freq : array
            (n_subbands x n_freq_swept) array of frequencies swept.
        resp : complex array
            n_subbands x n_freq_swept array of complex response
        subband : list of int or None, optional, default None
            Subbands that we care to search in.

        rolling_med : bool, optional, default False
            Whether to use a rolling median for the background.
        window : int, optional, default 500
            Number of samples to window together for rolling med.
        grad_cut : float, optional, default 0.05
            The value of the gradient of phase to look for resonances.
        amp_cut : float, optional, default 0.25
            The fractional distance from the median value to decide
            whether there is a resonance.
        freq_min : float, optional, default -2.5e8
            The minimum frequency relative to the center of the band
            to look for resonances. Units of Hz.
        freq_max : float, optional, default 2.5e8
            The maximum frequency relative to the center of the band
            to look for resonances. Units of Hz.
        make_plot : bool, optional, default False
            Whether to make a plot.
        save_plot : bool, optional, default True
            Whether to save the plot to self.plot_dir.
        plotname_append : str, optional, default ''
            Appended to the default plot filename.
        band : int or None, optional, default None
            The band to take find the peaks in. Mainly for saving and
            plotting.
        make_subband_plot : bool, optional, default False
            Whether to make a plot per subband. This is very
            slow.
        timestamp : str or None, optional, default None
            The timestamp. Mainly for saving and plotting.
        pad : int, optional, default 2
            Number of samples to pad on either side of a resonance
            search window.
        min_gap : int, optional, default 2
            Minimum number of samples between resonances.

        Returns
        -------
        peaks : float array
            The frequency of all the peaks found.
        """
        peaks = np.array([])
        timestamp = self.get_timestamp()

        # Stack all the frequency and response data into a
        sb, _ = np.where(freq !=0)
        idx = np.unique(sb)
        f_stack = np.ravel(freq[idx])
        r_stack = np.ravel(resp[idx])

        # Frequency is interleaved, so sort it
        s = np.argsort(f_stack)
        f_stack = f_stack[s]
        r_stack = r_stack[s]

        # Now find the peaks
        peaks = self.find_peak(f_stack, r_stack, rolling_med=rolling_med,
            window=window, grad_cut=grad_cut, amp_cut=amp_cut, freq_min=freq_min,
            freq_max=freq_max, make_plot=make_plot, save_plot=save_plot,
            plotname_append=plotname_append, band=band,
            make_subband_plot=make_subband_plot,
            subband_plot_with_slow=subband_plot_with_slow, timestamp=timestamp,
            pad=pad, min_gap=min_gap)

        return peaks

    @set_action()
    def fast_eta_scan(self, band, subband, freq, n_read, drive,
            make_plot=False):
        """copy of fastEtaScan.m from Matlab. Sweeps quickly across a
        range of freq and gets I, Q response

        Args
        ----
        band : int
            Which 500MHz band to scan.
        subband : int
            Which subband to scan.
        freq : (n_freq x 1 array
            Frequencies to scan relative to subband center.
        n_read : int
            Number of times to scan.
        drive : int
            Tone power.
        make_plot : bool, optional, default False
            Make eta plots.

        Returns
        -------
        resp : (n_freq x 2 array)
            Real, imag response as a function of frequency.
        freq : (n_freq x n_read array)
            Frequencies scanned, relative to subband center.
        """
        n_subbands = self.get_number_sub_bands(band)
        n_channels = self.get_number_channels(band)

        channel_order = self.get_channel_order(band)

        channels_per_subband = int(n_channels / n_subbands)
        first_channel_per_subband = channel_order[0::channels_per_subband]
        subchan = first_channel_per_subband[subband]

        self.set_eta_scan_freq(band, freq)
        self.set_eta_scan_amplitude(band, drive)
        self.set_eta_scan_channel(band, subchan)
        self.set_eta_scan_dwell(band, 0)

        self.set_run_eta_scan(band, 1)

        I = self.get_eta_scan_results_real(band, count=len(freq))
        Q = self.get_eta_scan_results_imag(band, count=len(freq))

        self.band_off(band)

        response = np.zeros((len(freq), ), dtype=complex)

        for index in range(len(freq)):
            Ielem = I[index]
            Qelem = Q[index]
            if Ielem > 2**23:
                Ielem = Ielem - 2**24
            if Qelem > 2**23:
                Qelem = Qelem - 2**24

            Ielem /= 2**23
            Qelem /= 2**23

            response[index] = Ielem + 1j*Qelem

        if make_plot:
            # To do : make plotting
            self.log('Plotting does not work in this function yet...')

        return freq, response

    @set_action()
    def setup_notches(self, band, resonance=None, drive=None,
                      sweep_width=.3, df_sweep=.002, min_offset=0.1,
                      delta_freq=None, new_master_assignment=False,
                      lock_max_derivative=False):
        """
        Does a fine sweep over the resonances found in find_freq. This
        information is used for placing tones onto resonators. It is
        recommended that you follow this up with run_serial_gradient_descent()
        afterwards.

        Args
        ----
        band : int
            The 500 MHz band to setup.
        resonance : float array or None, optional, default None
            A 2 dimensional array with resonance frequencies and the
            subband they are in. If given, this will take precedent
            over the one in self.freq_resp.
        drive : int or None, optional, default None
            The power to drive the resonators. Default is defined in cfg file.
        sweep_width : float, optional, default 0.3
            The range to scan around the input resonance in units of
            MHz.
        df_sweep : float, optional, default 0.002
            The sweep step size in MHz.
        min_offset : float, optional, default 0.1
            Minimum distance in MHz between two resonators for assigning channels.
        delta_freq : float or None, optional, default None
            The frequency offset at which to measure the complex
            transmission to compute the eta parameters.  Passed to
            eta_estimator.  Units are MHz.  If None, takes value in
            config file.
        new_master_assignment : bool, optional, default False
            Whether to create a new master assignment file. This file
            defines the mapping between resonator frequency and
            channel number.
        """
        # Turn off all tones in this band first
        self.band_off(band)

        # Check if any resonances are stored
        if 'find_freq' not in self.freq_resp[band]:
            self.log(f'No find_freq in freq_resp dictionary for band {band}. ' +
                     'Run find_freq first.', self.LOG_ERROR)
            return
        elif 'resonance' not in self.freq_resp[band]['find_freq'] and resonance is None:
            self.log(
                f'No resonances stored in band {band}' +
                '. Run find_freq first.', self.LOG_ERROR)
            return

        if drive is None:
            drive = self._amplitude_scale[band]
            self.log(
                f'No drive given. Using value in config file: {drive}')

        if delta_freq is None:
            delta_freq = self._delta_freq[band]

        if resonance is not None:
            input_res = resonance
        else:
            input_res = self.freq_resp[band]['find_freq']['resonance']

        n_subbands = self.get_number_sub_bands(band)
        digitizer_frequency_mhz = self.get_digitizer_frequency_mhz(band)
        subband_half_width = digitizer_frequency_mhz/\
            n_subbands

        self.freq_resp[band]['drive'] = drive

        # Loop over inputs and do eta scans
        resonances = {}
        band_center = self.get_band_center_mhz(band)
        input_res = input_res + band_center

        n_res = len(input_res)
        for i, f in enumerate(input_res):
            self.log(f'freq {f:5.4f} - {i+1} of {n_res}')
            freq, resp, eta = self.eta_estimator(band, f, drive,
                f_sweep_half=sweep_width, df_sweep=df_sweep,
                delta_freq=delta_freq, lock_max_derivative=lock_max_derivative)
            eta_phase_deg = np.angle(eta)*180/np.pi
            eta_mag = np.abs(eta)
            eta_scaled = eta_mag / subband_half_width

            abs_resp = np.abs(resp)
            idx = np.ravel(np.where(abs_resp == np.min(abs_resp)))[0]

            f_min = freq[idx]

            resonances[i] = {
                'freq' : f_min,
                'eta' : eta,
                'eta_scaled' : eta_scaled,
                'eta_phase' : eta_phase_deg,
                'r2' : 1,  # This is BS
                'eta_mag' : eta_mag,
                'latency': 0,  # This is also BS
                'Q' : 1,  # This is also also BS
                'freq_eta_scan' : freq,
                'resp_eta_scan' : resp
            }


        # Assign resonances to channels
        self.log('Assigning channels')
        f = [resonances[k]['freq'] for k in resonances.keys()]

        subbands, channels, offsets = self.assign_channels(f, band=band,
            as_offset=False, min_offset=min_offset,
            new_master_assignment=new_master_assignment)

        for i, k in enumerate(resonances.keys()):
            resonances[k].update({'subband': subbands[i]})
            resonances[k].update({'channel': channels[i]})
            resonances[k].update({'offset': offsets[i]})

        self.freq_resp[band]['resonances'] = resonances

        self.save_tune()

        self.relock(band)


    def calculate_eta_svd(self, band, channel,
            nsamp=2**15, filter=True, N=4, Wn=50000, btype='lowpass',
            method='gust', make_plot=True, show_plot=False, save_plot=True,
            subtract_median=True, update_eta_phase=True):
        """
        Takes I and Q data at attempts to calculate the eta parameters by
        maximizing the noise in Q. This uses SVD to calculate the rotation.

        Args
        ----
        band : int
            The 500 Mhz band
        channel : int
            The channel number in the 500 Mhz band.
        nsamp : int, optional, default 2**15
            The number of samples to take to estimate the rotation. Warning:
            nsamp > 2**16 occassionaly crashes the SVD calculation.
        filter : bool, optional, default True
            Whether to filter the data before eta estimation
        N : int, optional, default 4
            The filter order
        Wn : int, optional, default 50000
            The cutoff frequency in Hz of the filter.
        btype : str, optional, default 'lowpass'
            The type of filter to use. See scipy.filter for more info.
        method : str, optional, default "gust"
            The type of filtering to use in the filter application
        make_plot : bool, optional, default True
            Whether to make the plot
        show_plot : bool, optional, default False,
            Whether to show the plot.
        save_plot : bool, optional, default True
            Whether to save the plot.
        subtract_median : bool, optional, default True
            Whether to subtract the median of the timestream. This mainly matters
            for plotting.
        update_eta_phase : bool, optional, default True
            Whether to update the phase in the PV after caluclating the eta
            rotation

        Ret
        ---
        ang : float
            The angle to rotate the eta parameter
        """
        eta_phase = self.get_eta_phase_degree_channel(band, channel)

        freq = self.channel_to_freq(band, channel)
        channel_freq = self.get_channel_frequency_mhz(band) * 1.0E6  # Sampling freq

        # Take data at default eta value
        timestamp = self.get_timestamp()
        filename = f'{timestamp}_fast_dat_Q'
        fQ, dfQ, syncQ = self.take_debug_data(band, channel=channel,
            IQstream=False, single_channel_readout=2,
            nsamp=nsamp, filename=filename)

        # Rotate 90 degrees and take data
        eta_phase_rot = tools.limit_phase_deg(eta_phase + 90)
        self.set_eta_phase_degree_channel(band, channel, eta_phase_rot)
        timestamp = self.get_timestamp()
        filename = f'{timestamp}_fast_data_I'
        fI, dfI, syncI = self.take_debug_data(band, channel=channel,
            IQstream=False, single_channel_readout=2,
            nsamp=nsamp, filename=filename)

        if filter:
            b, a = signal.butter(N=N, Wn=Wn, btype=btype, fs=channel_freq)
            dfI = signal.filtfilt(b, a, dfI, method=method)
            dfQ = signal.filtfilt(b, a, dfQ, method=method)

        dfI -= np.median(dfI)
        dfQ -= np.median(dfQ)

        # Calculate the SVDs
        SVD_array = np.asarray([dfQ, dfI])
        U, s, Vh = linalg.svd(SVD_array)

        ang = np.angle(U[1,0] + 1.j*U[1,1], deg=True) - 90
        ang_rad = np.deg2rad(ang)

        # Update phase - either new eta or return to original
        if update_eta_phase:
            self.set_eta_phase_degree_channel(band, channel, eta_phase+ang)
        else:
            self.set_eta_phase_degree_channel(band, channel, eta_phase)

        if make_plot:
            # Calculate the limits of the plot
            lims = np.max(np.abs([np.max(dfI), np.min(dfI), np.min(dfQ),
                np.max(dfQ)]))
            h = sns.jointplot(dfQ, dfI, alpha=.1, edgecolors='none',
                xlim=(-lims, lims), ylim=(-lims, lims))
            h.ax_joint.set_xlabel('Q')
            h.ax_joint.set_ylabel('I')

            # Draw guiding lines
            h.ax_joint.axhline(0 ,color='k', linestyle=':')
            h.ax_joint.axvline(0 ,color='k', linestyle=':')

            quiver_amp = lims
            h.ax_joint.quiver([0], [0], [quiver_amp*np.cos(ang_rad)],
                [quiver_amp*np.sin(ang_rad)],
                color='k', angles='xy')

            # Text labels with useful values
            text = f'b{band}ch{channel:03}' + '\n' + \
                f'{freq:4.2f} MHz' + '\n' + \
                r'$\eta_Q$' + f' {eta_phase:3.1f} deg' + '\n' + \
                r'$\eta_I$' + f' {eta_phase_rot:3.1f} deg' + '\n' +\
                r'Ang ' + f'{ang:3.2f} deg'
            h.ax_joint.text(.02, .98, text, transform=h.ax_joint.transAxes,
                va='top', ha='left')

            plt.tight_layout()
            if save_plot:
                timestamp = self.get_timestamp()
                plt.savefig(os.path.join(self.plot_dir,
                    f'{timestamp}_IQ_svd_b{band}ch{channel:03}.png'),
                    bbox_inches='tight')
            if show_plot:
                plt.show()
            else:
                plt.close()

        return ang


    @set_action()
    def save_tune(self, update_last_tune=True):
        """
        Saves the tuning information (self.freq_resp) to tuning directory
        """
        timestamp = self.get_timestamp()
        savedir = os.path.join(self.tune_dir, timestamp+"_tune")
        self.log(f'Saving to : {savedir}.npy')
        np.save(savedir, self.freq_resp)
        self.pub.register_file(savedir, 'tune', format='npy')

        self.tune_file = savedir+'.npy'

        return savedir + ".npy"

    @set_action()
    def load_tune(self, filename=None, override=True, last_tune=True, band=None):
        """
        Loads the tuning information (self.freq_resp) from tuning directory

        Args
        ----
        filename : str or None, optional, default None
            The name of the tuning.
        override : bool, optional, default True
            Whether to replace self.freq_resp.
        last_tune : bool, optional, default True
            Whether to use the most recent tuning file.
        band : (int, int array), optional, default None
            If None, loads entire tune.  If band number is provided,
            only loads the tune for that band.  Not used at all unless
            override=True.
        """
        if filename is None and last_tune:
            filename = self.last_tune()
            self.log(f'Defaulting to last tuning: {filename}')
        elif filename is not None and last_tune:
            self.log('filename explicitly given. Overriding last_tune bool in load_tune.')

        fs = np.load(filename, allow_pickle=True).item()
        self.log('Done loading tuning')

        if override:
            if band is None:
                bands_in_file=list(fs.keys())
                self.log(f'Loading tune data for all bands={bands_in_file}.')
                self.freq_resp = fs
                # Load all tune data for all bands in file.  only
                # update tune_file if both band are loaded from the
                # same file right now.  May want to handle this
                # differently to allow loading different tunes for
                # different bands, etc.
                self.tune_file = filename
            else:
                # Load only the tune data for the requested band(s).
                band=np.ravel(np.array(band))
                self.log(f'Only loading tune data for bands={band}.')
                for b in band:
                    self.freq_resp[b] = fs[b]
        else:
            # Right now, returns tune data for all bands in file;
            # doesn't know about the band arg.
            return fs

    @set_action()
    def last_tune(self):
        """
        Returns the full path to the most recent tuning file.
        """
        return np.sort(glob.glob(os.path.join(self.tune_dir,
                                              '*_tune.npy')))[-1]

    @set_action()
    def optimize_lms_delay(self, band, lms_delays=None, reset_rate_khz=None,
            fraction_full_scale=None, nsamp=2**18, lms_gain=7, lms_freq_hz=None,
            meas_lms_freq=False, feedback_start_frac=.2, feedback_end_frac=.98,
            meas_flux_ramp_amp=True, n_phi0=4, make_plot=False, show_plot=False,
            save_plot=True, df_bins=np.arange(0,50.1,2.5)):
        """
        Loops over multiple LMS delays and measures df. Looks for the minima
        of the median of the df terms for all the channels that are on. It is
        recommended that you turn off all bad channels before running this.

        Args
        ----
        band : int
            The 500 MHz band to optimize
        lms_delays : int array, optional, default None
            The delays to test. If None, uses default values
            [12, 16, 20, 22, 23, 24, 25, 26, 28]
        reset_rate_khz : float or None, optional, default None
            The flux ramp frequency.
        fraction_full_scale : float or None, optional, default None
            The flux ramp amplitude, as a fraction of the maximum.
        nsamp : int, optional, default 2**19
            The number of samples to take of the flux ramp
        lms_gain : int or None, optional, default None
            The tracking gain parameters. Default is the value in the
            config table.
        lms_freq_hz : float or None, optional, default None
            The frequency of the tracking algorithm.
        meas_lms_freq : bool, optional, default False
            Whether or not to try to estimate the carrier rate using
            the flux_mod2 function.  lms_freq_hz must be None.
        feedback_start_frac : float or None, optional, default None
            The fraction of the full flux ramp at which to stop
            applying feedback in each flux ramp cycle.  Must be in
            [0,1).  Defaults to whatever's in the cfg file.
        feedback_end_frac : float or None, optional, default None
            The fraction of the full flux ramp at which to stop
            applying feedback in each flux ramp cycle.  Must be >0.
            Defaults to whatever's in the cfg file.
        make_plot : bool, optional, default False
            Whether to make plots.
        save_plot : bool, optional, default True
            Whether to save plots.
        show_plot : bool, optional, default True
            Whether to display the plot.
        meas_lms_freq : bool, optional, default False
            Whether or not to try to estimate the carrier rate using
            the flux_mod2 function.  lms_freq_hz must be None.
        meas_flux_ramp_amp : bool, optional, default False
            Whether or not to adjust fraction_full_scale to get the number of
            phi0 defined by n_phi0. lms_freq_hz must be None for this to work.
        n_phi0 : float, optional, default 4
            The number of phi0 to match using meas_flux_ramp_amp.
        df_bins : float array, optional, default np.arange(0, 50.1, 2.5)
            The histogram bins for the plotting.

        Return
        ------
        lms_delays : int array
            A list of lms delays swept through
        f_swing : float array
            The max - min swing for the flux ramp response
        df_std : float array
            The standard deviation of the flux ramp df term
        """
        timestamp = self.get_timestamp()

        if lms_delays is None:
            lms_delays = np.array([12, 16, 20, 22, 23, 24, 25, 26, 28])

        # Measure the LMS tracking parameters with current values.
        f, df, sync = self.tracking_setup(band,
            reset_rate_khz=reset_rate_khz,
            fraction_full_scale=fraction_full_scale, make_plot=False,
            show_plot=False, nsamp=nsamp, lms_gain=lms_gain,
            lms_freq_hz=lms_freq_hz, meas_lms_freq=meas_lms_freq,
            meas_flux_ramp_amp=meas_flux_ramp_amp)

        # Store the values
        frac_full_scale = self.get_fraction_full_scale()
        lms_freq_hz = self.get_lms_freq_hz(band)
        reset_rate_khz = int(self.get_flux_ramp_freq())

        # Extract channels that are on
        channel = np.where(np.std(df, axis=0)!=0)[0]
        n_chan = len(channel)
        n_lms_delay = len(lms_delays)

        # Vars to hold the solutions
        f_swing = np.zeros((n_lms_delay, n_chan))
        df_std = np.zeros_like(f_swing)

        # Loop over lms delays
        for i, lmsd in enumerate(lms_delays):
            self.set_lms_delay(band, lmsd)
            f, df, sync = self.tracking_setup(band,
                reset_rate_khz=reset_rate_khz,
                fraction_full_scale=frac_full_scale, make_plot=False,
                show_plot=False, nsamp=nsamp, lms_gain=lms_gain,
                lms_freq_hz=lms_freq_hz, meas_lms_freq=False,
                meas_flux_ramp_amp=False)
            f_swing[i] = np.max(f[:,channel], axis=0) - \
                np.min(f[:,channel], axis=0)
            df_std[i] = np.std(df[:,channel], axis=0)

        # Convert to kHz
        f_swing *= 1.0E3
        df_std *= 1.0E3

        if make_plot:
            # Instantiate plots for df terms
            fig, ax = plt.subplots(n_lms_delay, sharex=True,
                figsize=(4, 2*n_lms_delay))
            for i, lmsd in enumerate(lms_delays):
                ax[i].hist(df_std[i])
                m = np.median(df_std[i])
                ax[i].axvline(m, color='k', linestyle='--')
                text = f'delay {lmsd}' + '\n' + f'med {m:3.2f}'
                ax[i].text(.97, .95, text, transform=ax[i].transAxes,
                    fontsize=10, va='top', ha='right')

            # Add labels
            ax[0].set_title(f'Optimize LMS delay {timestamp}')
            ax[1].set_xlabel('std(df) [kHz]')
            plt.tight_layout()

            if save_plot:
                plt.savefig(os.path.join(self.plot_dir,
                    f'{timestamp}_optimize_lms_delay_b{band}.png'),
                    bbox_inches='tight')
            if show_plot:
                plt.show()
            else:
                plt.close()

        return lms_delays, f_swing, df_std


    @set_action()
    def estimate_lms_freq(self, band, reset_rate_khz,
                          fraction_full_scale=None,
                          new_epics_root=None, channel=None,
                          make_plot=False):
        """
        Attempts to estimate the carrier (phi0) rate for all channels
        on in the requested 500 MHz band (0..7) using the flux_mod2
        routine.

        Args
        ----
        band : int
            Will attempt to estimate the carrier rate on the channels
            which are on in this band.
        reset_rate_khz : float
            The flux ramp reset rate (in kHz).
        fraction_full_scale : float or None, optional, default None
            Passed on to the internal tracking_setup call - the
            fraction of full scale exercised by the flux ramp.
            Defaults to value in cfg.
        new_epics_root : str or None, optional, default None
            Passed on to internal tracking_setup call ; If using a
            different RTM to flux ramp, the epics root of the pyrogue
            server controlling that RTM.
        channel : int array or None, optional, default None
            Passed on to the internal flux_mod2 call.  Which channels
            (if any) to plot.
        make_plot : bool, optional, default False
            Whether or not to make plots.

        Returns
        -------
        float
            The estimated lms frequency in Hz.
        """
        if fraction_full_scale is None:
            fraction_full_scale = self._fraction_full_scale

        old_feedback = self.get_feedback_enable(band)

        self.set_feedback_enable(band, 0)
        f, df, sync = self.tracking_setup(band, 0, make_plot=False,
            flux_ramp=True, fraction_full_scale=fraction_full_scale,
            reset_rate_khz=reset_rate_khz, lms_freq_hz=0,
            new_epics_root=new_epics_root)

        s = self.flux_mod2(band, df, sync,
                           make_plot=make_plot, channel=channel)

        self.set_feedback_enable(band, old_feedback)
        return reset_rate_khz * s * 1000  # convert to Hz

    @set_action()
    def estimate_flux_ramp_amp(self, band, n_phi0, write_log=True,
                               reset_rate_khz=None,
                               new_epics_root=None, channel=None):
        """
        This is like estimate_lms_freq, except it changes the
        flux ramp amplitude instead of the flux ramp frequency.

        Args
        ----
        band : int
            The band to measure.
        n_phi0 : float
            The number of phi0 desired per flux ramp cycle. It is
            recommended, but not required that this is an integer.

        write_log : bool, optional, default True
            Whether to write log messages.
        reset_rate_khz : float or None, optional, default None
            The reset (or flux ramp cycle) frequency in kHz. If None,
            reads the current value.
        channel : int array or None, optional, default None
            The channels to use to estimate the amplitude. If None,
            uses all channels that are on.
        """
        start_fraction_full_scale = self.get_fraction_full_scale()
        if write_log:
            self.log('Starting fraction full scale : '+
                     f'{start_fraction_full_scale:1.3f}')

        if reset_rate_khz is None:
            reset_rate_khz = self.get_flux_ramp_freq()

        # Get old feedback status to reset it at the end
        old_feedback = self.get_feedback_enable(band)
        self.set_feedback_enable(band, 0)

        f, df, sync = self.tracking_setup(band, 0, make_plot=False,
            flux_ramp=True, fraction_full_scale=start_fraction_full_scale,
            reset_rate_khz=reset_rate_khz, lms_freq_hz=0,
            new_epics_root=new_epics_root)

        # Set feedback to original value
        self.set_feedback_enable(band, old_feedback)

        # The estimated phi0 cycles per flux ramp cycle
        s = self.flux_mod2(band, df, sync, channel=channel)

        new_fraction_full_scale = start_fraction_full_scale * n_phi0 / s

        # Amplitude must be less than 1
        if new_fraction_full_scale >= 1:
            self.log('Estimated fraction full scale too high: '+
                     f'{new_fraction_full_scale:2.4f}')
            self.log('Returning original value.')
            return start_fraction_full_scale
        else:
            return new_fraction_full_scale

    @set_action()
    def flux_mod2(self, band, df, sync, min_scale=0, make_plot=False,
            channel=None, threshold=.5):
        """
        Attempts to find the number of phi0s in a tracking_setup.
        Takes df and sync from a tracking_setup with feedback off.

        Args
        ----
        band : int
            Which band.
        df : float array
            The df term from tracking setup with feedback off.
        sync : float array
            The sync term from tracking setup.
        min_scale : float, optional, default 0
            The minimum df amplitude used in analysis.  This is used
            to cut channels that are not responding to flux ramp.
        make_plot : bool, optional, default False
            Whether to make a plot. If True, you must also supply the
            channels to plot using the channel opt arg.
        channel : int or int array or None, optional, default None
            The channels to plot.
        threshold : float, optional, default 0.5
            The minimum convolution amplitude to consider a peak.

        Returns
        -------
        n : float
            The number of phi0 swept out per sync. To get lms_freq_hz,
            multiply by the flux ramp frequency.
        """
        sync_flag = self.make_sync_flag(sync)

        # The longest time between resets
        max_len = np.max(np.diff(sync_flag))
        n_sync = len(sync_flag) - 1
        n_samp, n_chan = np.shape(df)

        # Only for plotting
        channel = np.ravel(np.array(channel))

        peaks = np.zeros(n_chan)*np.nan

        band_chans=list(self.which_on(band))
        for ch in np.arange(n_chan):
            if ch in band_chans and np.std(df[:,ch]) > min_scale:
                # Holds the data for all flux ramps
                flux_resp = np.zeros((n_sync, max_len)) * np.nan
                for i in np.arange(n_sync):
                    df_tmp = df[sync_flag[i]:sync_flag[i+1],ch]
                    if len(df_tmp) < max_len:
                        df_tmp = np.append(df_tmp,
                            df_tmp[-1]*np.ones(max_len - len(df_tmp)))
                    flux_resp[i] = df_tmp

                # Average over all the flux ramp sweeps to generate template
                template = np.nanmean(flux_resp, axis=0)
                template_mean = np.mean(template)
                template -= template_mean

                # Normalize template so thresholding can be
                # independent of the units of this crap
                if np.std(template)!=0:
                    template = template/np.std(template)

                # Multiply the matrix with the first element, then array
                # of first two elements, then array of first three...etc...
                # The array that maximizes this tells you the frequency
                corr_amp = np.zeros(max_len//2)
                for i in np.arange(1, max_len//2):
                    x = np.tile(template[:i], max_len//i+1)
                    # Normalize by elements in sum so that the
                    # correlation comes out something like unity at
                    # max
                    corr_amp[i] = np.sum(x[:max_len]*template)/max_len

                s, e = self.find_flag_blocks(corr_amp > threshold, min_gap=4)
                if len(s) == 0:
                    peaks[ch] = np.nan
                elif s[0] == e[0]:
                    peaks[ch] = s[0]
                else:
                    peaks[ch] = np.argmax(corr_amp[s[0]:e[0]]) + s[0]

                    #polyfit
                    Xf = [-1, 0, 1]
                    Yf = [corr_amp[int(peaks[ch]-1)],corr_amp[int(peaks[ch])],corr_amp[int(peaks[ch]+1)]]
                    V = np.polyfit(Xf, Yf, 2)
                    offset = -V[1]/(2.0 * V[0])
                    peak = offset + peaks[ch]

                    #kill shawn
                    peaks[ch]=peak

                if make_plot and ch in channel:
                    fig, ax = plt.subplots(2)
                    for i in np.arange(n_sync):
                        ax[0].plot(df[sync_flag[i]:sync_flag[i+1],ch]-
                                   template_mean)
                    ax[0].plot(template, color='k')
                    ax[1].plot(corr_amp)
                    ax[1].plot(peaks[ch], corr_amp[int(peaks[ch])], 'x' ,
                        color='k')

        return max_len/np.nanmedian(peaks)

    @set_action()
    def make_sync_flag(self, sync):
        """
        Takes the sync from tracking setup and makes a flag for when
        the sync is True.

        Args
        ----
        sync : float array
            The sync term from tracking_setup.

        Returns
        -------
        start : int array
            The start index of the sync.
        end : int array
            The end index of the sync.
        """
        s, e = self.find_flag_blocks(sync[:,0], min_gap=1000)
        n_proc=self.get_number_processed_channels()
        return s//n_proc

    @set_action()
    def flux_mod(self, df, sync, threshold=.4, minscale=.02,
                 min_spectrum=.9, make_plot=False):
        """
        Joe made this
        """
        mkr_ratio = 512  # ratio of rates on marker to rates in data
        num_channels = len(df[0,:])

        result = np.zeros(num_channels)
        peak_to_peak = np.zeros(num_channels)
        lp_power = np.zeros(num_channels)

        # Flux ramp markers
        n_sync = len(sync[:,0])
        mkrgap = 0
        mkr1 = 0
        mkr2 = 0
        totmkr = 0
        for n in np.arange(n_sync):
            mkrgap = mkrgap + 1
            if (sync[n,0] > 0) and (mkrgap > 1000):

                mkrgap = 0
                totmkr = totmkr + 1

                if mkr1 == 0:
                    mkr1 = n
                elif mkr2 == 0:
                    mkr2 = n

        dn = int(np.round((mkr2 - mkr1)/mkr_ratio))
        sn = int(np.round(mkr1/mkr_ratio))

        for ch in np.arange(num_channels):
            peak_to_peak[ch] = np.max(df[:,ch]) - np.min(df[:,ch])
            if peak_to_peak[ch] > 0:
                lp_power[ch] = np.std(df[:,ch])/np.std(np.diff(df[:,ch]))
            if ((peak_to_peak[ch] > minscale) and (lp_power[ch] > min_spectrum)):
                flux = np.zeros(dn)
                for mkr in np.arange(totmkr-1):
                    for n in np.arange(dn):
                        flux[n] = flux[n] + df[sn + mkr * dn + n, ch]
                flux = flux - np.mean(flux)

                sxarray = np.array([0])
                pts = len(flux)

                for rlen in np.arange(1, np.round(pts/2), dtype=int):
                    refsig = flux[:rlen]
                    sx = 0
                    for pt in np.arange(pts):
                        pr = pt % rlen
                        sx = sx + refsig[pr] * flux[pt]
                    sxarray = np.append(sxarray, sx)

                ac = 0
                for n in np.arange(pts):
                    ac = ac + flux[n]**2

                scaled_array = sxarray / ac

                pk = 0
                for n in np.arange(np.round(pts/2)-1, dtype=int):
                    if scaled_array[n] > threshold:
                        if scaled_array[n] > scaled_array[pk]:
                            pk = n
                        else:
                            break

                Xf = [-1, 0, 1]
                Yf = [scaled_array[pk-1], scaled_array[pk], scaled_array[pk+1]]
                V = np.polyfit(Xf, Yf, 2)
                offset = -V[1]/(2 * V[0])
                peak = offset + pk

                result[ch] = dn /  peak

                if make_plot:   # plotting routine to show sin fit
                    rs = 0
                    rc = 0
                    r = pts * [0]
                    s = pts * [0]
                    c = pts * [0]
                    scl = np.max(flux) - np.min(flux)
                    for n in range(0, pts):
                        s[n] = np.sin(n * 2 * np.pi / (dn/result[ch]))
                        c[n] = np.cos(n * 2 * np.pi / (dn/result[ch]))
                        rs = rs + s[n] * flux[n]
                        rc = rc + c[n] * flux[n]

                    theta = np.arctan2(rc, rs)
                    for n in range(0, pts):
                        r[n] = 0.5 * scl *  np.sin(theta + n * 2 * np.pi / (dn/result[ch]))

                    plt.figure()
                    plt.plot(r)
                    plt.plot(flux)
                    plt.show()

        fmod_array = []
        for n in range(0, num_channels):
            if(result[n] > 0):
                fmod_array.append(result[n])
        mod_median = np.median(fmod_array)
        return mod_median


    def dump_state(self, output_file=None, return_screen=False):
        """
        Dump the current tuning info to config file and write to disk

        Args
        ----
        output_file : str or None, optional, default None
            Path to output file location. Defaults to the config file
            status dir and timestamp
        return_screen : bool, optional, default False
            Whether to also return the contents of the config file in
            addition to writing to file.
        """

        # get the HEMT info because why not
        self.add_output('hemt_status', self.get_amplifier_biases())

        # get jesd status for good measure
        for bay in self.bays:
            self.add_output('jesd_status bay ' + str(bay), self.check_jesd(bay))

        # get TES bias info
        self.add_output('tes_biases', list(self.get_tes_bias_bipolar_array()))

        # get flux ramp info
        self.add_output('flux_ramp_rate', self.get_flux_ramp_freq())
        self.add_output('flux_ramp_amplitude', self.get_fraction_full_scale()) # this doesn't exist yet

        # initialize band outputs
        self.add_output('band_outputs', {})

        # there is probably a better way to do this
        for band in self._bands:
            band_outputs = {} # Python copying is weird so this is easier
            band_outputs[band] = {}
            band_outputs[band]['amplitudes'] = list(self.get_amplitude_scale_array(band).astype(float))
            band_outputs[band]['freqs'] = list(self.get_center_frequency_array(band))
            band_outputs[band]['eta_mag'] = list(self.get_eta_mag_array(band))
            band_outputs[band]['eta_phase'] = list(self.get_eta_phase_array(band))
        self.config.update_subkey('outputs', 'band_outputs', band_outputs)

        # dump to file
        if output_file is None:
            filename = self.get_timestamp() + '_status.cfg'
            status_dir = self.status_dir
            output_file = os.path.join(status_dir, filename)

        self.log(f'Dumping status to file:{output_file}')
        self.write_output(output_file)

        if return_screen:
            return self.config.config

    @set_action()
    def fake_resonance_dict(self, freqs, save_sweeps=False):
        """
        Takes a list of resonance frequencies and fakes a resonance dictionary
        so that we can run setup_notches on a subset without find_freqs

        Args
        ----
        freqs : list of floats
            Given in MHz, list of frequencies to tune.  Need to be
            within 100kHz to be really effective
        save_sweeps : bool, optional, default False
            Whether to save each band as an amplitude sweep.

        Returns
        -------
        freq_dict : dict
            Resonance dictionary like the one that comes out of
            find_freqs You probably want to assign it to the right
            place, as in S.freq_resp = S.fake_resonance_dict(freqs,
            bands)
        """

        bands = self._bands
        band_centers = []
        for band_no in bands: # we can get up to 8 bands I guess
            center = self.get_band_center_mhz(band_no)
            band_centers.append([band_no, center])

        band_nos = []
        for freq in freqs:
            freq_band = self.freq_to_band(freq, band_centers)
            band_nos.append(freq_band)

        # it's easier to work with np arrays
        freqs = np.asarray(freqs)
        band_nos = np.asarray(band_nos)

        freq_dict = {}
        for band in np.unique(band_nos):
            band_freqs = freqs[np.where(band_nos == band)]
            subband_freqs = []
            for f in band_freqs:
                (subband, foff) = self.freq_to_subband(band, f)
                subband_freqs.append(subband)

            freq_dict[band]={}
            freq_dict[band]['find_freq'] = {}
            freq_dict[band]['find_freq']['subband'] = subband_freqs
            freq_dict[band]['find_freq']['f'] = None
            freq_dict[band]['find_freq']['resp'] = None
            timestamp = self.get_timestamp()
            freq_dict[band]['timestamp'] = timestamp
            freq_dict[band]['find_freq']['resonance'] = freqs - \
                self.get_band_center_mhz(band)

            # do we want to save? default will be false
            if save_sweeps:
                save_name = '{}_amp_sweep_b{}_{}.txt'

                path = os.path.join(self.output_dir,
                    save_name.format(timestamp, str(band),'resonance'))
                np.savetxt(path, freq_dict[band]['find_freq']['resonance'])
                self.pub.register_file(path, 'resonances', format='txt')

        return freq_dict

    @set_action()
    def freq_to_band(self, frequency, band_center_list):
        """
        Convert the frequency to which band we're in. This is almost certainly
        a duplicate but I can't find the original...

        Args
        ----
        frequency : float
            Frequency in MHz.
        band_center_list : list
            Frequency centers of bands we're running with.  Formatted
            as [[band_no, band_center],[band_no, band_center],etc.]

        Returns
        -------
        band_no : int
            Which band.
        """

        band_width = 500. # hardcoding this is probably bad
        band_no = None # initialize this

        for center in band_center_list:
            center_low = center[1] - band_width/2.
            center_high = center[1] + band_width/2.
            if (center_low <= frequency <= center_high):
                band_no = center[0]
            else:
                continue

        if band_no is not None:
            return band_no
        else:
            print("Frequency not found. Check band list and that frequency "+
                "is given in MHz")
            return<|MERGE_RESOLUTION|>--- conflicted
+++ resolved
@@ -3193,7 +3193,6 @@
         self.log(f'Checking lock on band {band}')
 
         if reset_rate_khz is None:
-<<<<<<< HEAD
             # reset_rate_khz = self.reset_rate_khz
             reset_rate_khz = int(self.get_flux_ramp_freq())
 
@@ -3222,15 +3221,6 @@
         if feedback_end_frac is None:
             feedback_end_frac = self._feedback_to_feedback_frac(band,
                 self.get_feedback_end(band))
-=======
-            reset_rate_khz = self._reset_rate_khz
-
-        if fraction_full_scale is None:
-            fraction_full_scale = self._fraction_full_scale
-
-        if lms_freq_hz is None:
-            lms_freq_hz = self._lms_freq_hz[band]
->>>>>>> fcf349ac
 
         channels = self.which_on(band)
         n_chan = len(channels)
