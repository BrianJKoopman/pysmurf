#!/usr/bin/env python
#-----------------------------------------------------------------------------
# Title      : pysmurf util module - SmurfUtilMixin class
#-----------------------------------------------------------------------------
# File       : pysmurf/util/smurf_util.py
# Created    : 2018-08-29
#-----------------------------------------------------------------------------
# This file is part of the pysmurf software package. It is subject to
# the license terms in the LICENSE.txt file found in the top-level directory
# of this distribution and at:
#    https://confluence.slac.stanford.edu/display/ppareg/LICENSE.html.
# No part of the pysmurf software package, including this file, may be
# copied, modified, propagated, or distributed except according to the terms
# contained in the LICENSE.txt file.
#-----------------------------------------------------------------------------
import numpy as np
from pysmurf.client.base import SmurfBase
from pysmurf.client.command.sync_group import SyncGroup as SyncGroup
import time
import os
import struct
import time
from scipy import signal
import shutil
import glob
import matplotlib.pyplot as plt
# for hardware logging
import threading

class SmurfUtilMixin(SmurfBase):

    def take_debug_data(self, band, channel=None, nsamp=2**19, filename=None,
        IQstream=1, single_channel_readout=1, debug=False, write_log=True):
        """
        Takes raw debugging data

        Args:
        -----
        band (int) : The band to take data on

        Opt Args:
        ---------
        single_channel_readout (int) : Whether to look at one channel
        channel (int) : The channel to take debug data on in single_channel_mode
        nsamp (int) : The number of samples to take
        filename (str) : The name of the file to save to.
        IQstream (int) : Whether to take the raw IQ stream.
        debug (bool) :
        write_log (bool) :  Whether to write lowlevel commands to the log file.

        Ret:
        ----
        f (float array) : The frequency response
        df (float array) : The frequency error
        sync (float array) : The sync count
        """
        # Set proper single channel readout
        if channel is not None:
            if single_channel_readout == 1:
                self.set_single_channel_readout(band, 1, write_log=write_log)
                self.set_single_channel_readout_opt2(band, 0,
                    write_log=write_log)
            elif single_channel_readout == 2:
                self.set_single_channel_readout(band, 0, write_log=write_log)
                self.set_single_channel_readout_opt2(band, 1,
                    write_log=write_log)
            else:
                self.log('single_channel_readout must be 1 or 2',
                    self.LOG_ERROR)
                raise ValueError('single_channel_readout must be 1 or 2')
            self.set_readout_channel_select(band, channel, write_log=write_log)
        else: # exit single channel otherwise
            self.set_single_channel_readout(band, 0, write_log=write_log)
            self.set_single_channel_readout_opt2(band, 0, write_log=write_log)

        # Set IQstream
        if IQstream==1:
            self.set_iq_stream_enable(band, 1, write_log=write_log)
        else:
            self.set_iq_stream_enable(band, 0, write_log=write_log)

        # set filename
        if filename is not None:
            data_filename = os.path.join(self.output_dir, filename+'.dat')
            self.log('Writing to file : {}'.format(data_filename),
                self.LOG_USER)
        else:
            timestamp = '%10i' % time.time()
            data_filename = os.path.join(self.output_dir, timestamp+'.dat')
            self.log('Writing to file : {}'.format(data_filename),
                self.LOG_USER)

        dtype = 'debug'
        dchannel = 0 # I don't really know what this means and I'm sorry -CY
        self.setup_daq_mux(dtype, dchannel, nsamp, band=band, debug=debug)
        self.log('Data acquisition in progress...', self.LOG_USER)
        char_array = [ord(c) for c in data_filename] # convert to ascii
        write_data = np.zeros(300, dtype=int)
        for j in np.arange(len(char_array)):
            write_data[j] = char_array[j]

        self.set_streamdatawriter_datafile(write_data) # write this

        self.set_streamdatawriter_open('True') # str and not bool

        bay=self.band_to_bay(band)
        self.set_trigger_daq(bay, 1, write_log=True) # this seems to = TriggerDM

        end_addr = self.get_waveform_end_addr(bay, engine=0) # why engine=0 here?

        time.sleep(1) # maybe unnecessary

        done=False
        while not done:
            done=True
            for k in range(2):
                wr_addr = self.get_waveform_wr_addr(bay, engine=0)
                empty = self.get_waveform_empty(bay, engine=k)
                if not empty:
                    done=False
            time.sleep(1)

        time.sleep(1) # do we need all of these?
        self.log('Finished acquisition', self.LOG_USER)

        self.log('Closing file...', self.LOG_USER)
        self.set_streamdatawriter_open('False')

        self.log('Done taking data', self.LOG_USER)

        if single_channel_readout > 0:
            f, df, sync = self.decode_single_channel(data_filename)
        else:
            f, df, sync = self.decode_data(data_filename)

        return f, df, sync

    # the JesdWatchdog will check if an instance of the JesdWatchdog is already
    # running and kill itself if there is
    def start_jesd_watchdog(self):
        import pysmurf.client.watchdog.JesdWatchdog as JesdWatchdog
        import subprocess
        import sys
        pid = subprocess.Popen([sys.executable,JesdWatchdog.__file__])

    # Shawn needs to make this better and add documentation.
    def estimate_phase_delay(self, band, n_samples=2**19, make_plot=True,
        show_plot=True, save_plot=True, save_data=True, n_scan=5,
        timestamp=None, uc_att=24, dc_att=0, freq_min=-2.5E8, freq_max=2.5E8):

        # For some reason, pyrogue flips out if you try to set refPhaseDelay
        # to zero in 071150b0.  This allows an offset ; the offset just gets
        # subtracted off the delay measurement with DSP after it's made.
        refPhaseDelay0=1
        refPhaseDelayFine0=0

        uc_att0=self.get_att_dc(band)
        dc_att0=self.get_att_uc(band)
        self.set_att_uc(band,uc_att, write_log=True)
        self.set_att_dc(band,dc_att, write_log=True)

        # only loop over dsp subbands in requested frequency range (to
        # save time)
        n_subbands = self.get_number_sub_bands(band)
        digitizer_frequency_mhz = self.get_digitizer_frequency_mhz(band)
        subband_half_width_mhz = digitizer_frequency_mhz/\
                             n_subbands
        band_center_mhz=self.get_band_center_mhz(band)
        subbands,subband_centers=self.get_subband_centers(band)
        subband_freq_min=-subband_half_width_mhz/2.
        subband_freq_max=subband_half_width_mhz/2.
        dsp_subbands=[]
        for sb,sbc in zip(subbands,subband_centers):
            # ignore unprocessed sub-bands
            if sb not in subbands:
                continue
            lower_sb_freq=sbc+subband_freq_min
            upper_sb_freq=sbc+subband_freq_max
            if lower_sb_freq>=(freq_min/1.e6-subband_half_width_mhz) and \
                upper_sb_freq<=(freq_max/1.e6+subband_half_width_mhz):
                dsp_subbands.append(sb)

        if timestamp is None:
            timestamp=self.get_timestamp()

        if make_plot:
            if show_plot:
                plt.ion()
            else:
                plt.ioff()

        load_full_band_resp=False
        fbr_path='/data/smurf_data/20190702/1562052474/outputs'
        fbr_ctime=1562052477

        load_find_freq=False
        ff_path='/data/smurf_data/20190702/1562052474/outputs'
        ff_ctime=1562052881

        load_find_freq_check=False
        ff_corr_path='/data/smurf_data/20190702/1562052474/outputs'
        ff_corr_ctime=1562053274

        bay=int(band/4)

        fw_abbrev_sha=self.get_fpga_git_hash_short()

        self.band_off(band)
        self.flux_ramp_off()

        freq_cable=None
        resp_cable=None
        if load_full_band_resp:
            self.log('Loading full band resp data')
            fbr_freq_file=os.path.join(fbr_path,'%d_freq_full_band_resp.txt'%fbr_ctime)
            fbr_real_resp_file=os.path.join(fbr_path,'%d_real_full_band_resp.txt'%fbr_ctime)
            fbr_complex_resp_file=os.path.join(fbr_path,'%d_imag_full_band_resp.txt'%fbr_ctime)

            freq_cable = np.loadtxt(fbr_freq_file)
            real_resp_cable = np.loadtxt(fbr_real_resp_file)
            complex_resp_cable = np.loadtxt(fbr_complex_resp_file)
            resp_cable = real_resp_cable + 1j*complex_resp_cable
        else:
            self.log('Running full band resp')
            freq_cable, resp_cable = self.full_band_resp(band, n_samples=n_samples, \
                                                      make_plot=make_plot, \
                                                      save_data=save_data, \
                                                      n_scan=n_scan)

        idx_cable = np.where( (freq_cable > freq_min) & (freq_cable < freq_max) )

        cable_z = np.polyfit(freq_cable[idx_cable], np.unwrap(np.angle(resp_cable[idx_cable])), 1)
        cable_p = np.poly1d(cable_z)
        cable_delay_us=np.abs(1.e6*cable_z[0]/2/np.pi)

        freq_cable_subset=freq_cable[idx_cable]
        resp_cable_subset=resp_cable[idx_cable]
        #### done measuring cable delay

        #### start measuring dsp delay (cable+processing)
        # Zero refPhaseDelay and refPhaseDelayFine to get uncorrected phase
        # delay.
        # max is 7
        self.set_ref_phase_delay(band,refPhaseDelay0)
        # max is 255
        self.set_ref_phase_delay_fine(band,refPhaseDelayFine0)

        freq_dsp=None
        resp_dsp=None
        if load_find_freq:
            self.log('Loading DSP frequency sweep data')
            ff_freq_file=os.path.join(ff_path,'%d_amp_sweep_freq.txt'%ff_ctime)
            ff_resp_file=os.path.join(ff_path,'%d_amp_sweep_resp.txt'%ff_ctime)

            freq_dsp=np.loadtxt(ff_freq_file)
            resp_dsp=np.loadtxt(ff_resp_file,dtype='complex')
        else:
            self.log('Running find_freq')
            freq_dsp,resp_dsp=self.find_freq(band,subband=dsp_subbands)
            ## not really faster if reduce n_step or n_read...somehow.
            #freq_dsp,resp_dsp=self.full_band_ampl_sweep(band,
            # subband=dsp_subbands, drive=drive, n_read=2, n_step=n_step)

        # only preserve data in the subband half width
        freq_dsp_subset=[]
        resp_dsp_subset=[]
        for sb,sbc in zip(subbands,subband_centers):
            freq_subband=freq_dsp[sb]-sbc
            idx = np.where( ( freq_subband > subband_freq_min ) &
                (freq_subband < subband_freq_max) )
            freq_dsp_subset.extend(freq_dsp[sb][idx])
            resp_dsp_subset.extend(resp_dsp[sb][idx])

        freq_dsp_subset=np.array(freq_dsp_subset)
        resp_dsp_subset=np.array(resp_dsp_subset)

        idx_dsp = np.where( (freq_dsp_subset > freq_min) &
            (freq_dsp_subset < freq_max) )

        # restrict to requested frequencies only
        freq_dsp_subset=freq_dsp_subset[idx_dsp]
        resp_dsp_subset=resp_dsp_subset[idx_dsp]

        # to Hz
        freq_dsp_subset=(freq_dsp_subset)*1.0E6

        # fit
        dsp_z = np.polyfit(freq_dsp_subset, np.unwrap(np.angle(resp_dsp_subset)), 1)
        dsp_p = np.poly1d(dsp_z)
        dsp_delay_us=np.abs(1.e6*dsp_z[0]/2/np.pi)

        # if refPhaseDelay0 or refPhaseDelayFine0 aren't zero, must add into
        # delay here
        dsp_delay_us+=refPhaseDelay0/(subband_half_width_mhz/2.)
        dsp_delay_us-=refPhaseDelayFine0/(digitizer_frequency_mhz/2)

        ## compute refPhaseDelay and refPhaseDelayFine
        refPhaseDelay=int(np.ceil(dsp_delay_us*(subband_half_width_mhz/2.)))
        refPhaseDelayFine=int(np.round((digitizer_frequency_mhz/2/
            (subband_half_width_mhz/2.)*
            (refPhaseDelay-dsp_delay_us*(subband_half_width_mhz/2.)))))
        processing_delay_us=dsp_delay_us-cable_delay_us

        print('-------------------------------------------------------')
        print('Estimated refPhaseDelay={}'.format(refPhaseDelay))
        print('Estimated refPhaseDelayFine={}'.format(refPhaseDelayFine))
        print('Estimated processing_delay_us={}'.format(processing_delay_us))
        print('-------------------------------------------------------')

        #### done measuring dsp delay (cable+processing)

        #### start measuring total (DSP) delay with estimated correction applied
        # Zero refPhaseDelay and refPhaseDelayFine to get uncorrected phase
        # delay.
        # max is 7
        self.set_ref_phase_delay(band,refPhaseDelay)
        # max is 255
        self.set_ref_phase_delay_fine(band,refPhaseDelayFine)

        freq_dsp_corr=None
        resp_dsp_corr=None
        if load_find_freq_check:
            self.log('Loading delay-corrected DSP frequency sweep data')
            ff_corr_freq_file=os.path.join(ff_corr_path,'%d_amp_sweep_freq.txt'%ff_corr_ctime)
            ff_corr_resp_file=os.path.join(ff_corr_path,'%d_amp_sweep_resp.txt'%ff_corr_ctime)

            freq_dsp_corr=np.loadtxt(ff_corr_freq_file)
            resp_dsp_corr=np.loadtxt(ff_corr_resp_file,dtype='complex')
        else:
            self.log('Running find_freq')
            freq_dsp_corr,resp_dsp_corr=self.find_freq(band,dsp_subbands)

        freq_dsp_corr_subset=[]
        resp_dsp_corr_subset=[]
        for sb,sbc in zip(subbands,subband_centers):
            freq_subband=freq_dsp_corr[sb]-sbc
            idx = np.where( ( freq_subband > subband_freq_min ) & (freq_subband < subband_freq_max) )
            freq_dsp_corr_subset.extend(freq_dsp_corr[sb][idx])
            resp_dsp_corr_subset.extend(resp_dsp_corr[sb][idx])

        freq_dsp_corr_subset=np.array(freq_dsp_corr_subset)
        resp_dsp_corr_subset=np.array(resp_dsp_corr_subset)

        # restrict to requested frequency subset
        idx_dsp_corr = np.where( (freq_dsp_corr_subset > freq_min) & (freq_dsp_corr_subset < freq_max) )

        # restrict to requested frequencies only
        freq_dsp_corr_subset=freq_dsp_corr_subset[idx_dsp_corr]
        resp_dsp_corr_subset=resp_dsp_corr_subset[idx_dsp_corr]

        # to Hz
        freq_dsp_corr_subset=(freq_dsp_corr_subset)*1.0E6

        # fit
        dsp_corr_z = np.polyfit(freq_dsp_corr_subset, np.unwrap(np.angle(resp_dsp_corr_subset)), 1)
        dsp_corr_p = np.poly1d(dsp_corr_z)
        dsp_corr_delay_us=np.abs(1.e6*dsp_corr_z[0]/2/np.pi)
        #### done measuring total (DSP) delay with estimated correction applied

        # plot unwraped phase in top panel, subtracted in bottom

        fig, ax = plt.subplots(3, figsize=(6,7.5), sharex=True)

        f_cable_plot = (freq_cable_subset) / 1.0E6
        cable_phase = np.unwrap(np.angle(resp_cable_subset))

        f_dsp_plot = (freq_dsp_subset) / 1.0E6
        dsp_phase = np.unwrap(np.angle(resp_dsp_subset))

        f_dsp_corr_plot = (freq_dsp_corr_subset) / 1.0E6
        dsp_corr_phase = np.unwrap(np.angle(resp_dsp_corr_subset))

        ax[0].set_title('AMC in Bay {}, Band {} Cable Delay'.format(bay,band))
        ax[0].plot(f_cable_plot,cable_phase,label='Cable (full_band_resp)',c='g',lw=3)
        ax[0].plot(f_cable_plot,cable_p(f_cable_plot*1.0E6),'m--',label='Cable delay fit',lw=3)

        ax[1].set_title('AMC in Bay {}, Band {} DSP Delay'.format(bay,band))
        ax[1].plot(f_dsp_plot,dsp_phase,label='DSP (find_freq)',c='c',lw=3)
        ax[1].plot(f_dsp_plot,dsp_p(f_dsp_plot*1.0E6),c='orange',ls='--',label='DSP delay fit',lw=3)

        ax[0].set_ylabel("Phase [rad]")
        ax[0].set_xlabel('Frequency offset from band center [MHz]')

        ax[1].set_ylabel("Phase [rad]")
        ax[1].set_xlabel('Frequency offset from band center [MHz]')

        ax[0].legend(loc='lower left',fontsize=8)
        ax[1].legend(loc='lower left',fontsize=8)

        bbox = dict(boxstyle="round", ec='w', fc='w', alpha=.65)
        ax[0].text(.97, .90, 'cable delay={:.5f} us'.format(cable_delay_us),
                   transform=ax[0].transAxes, fontsize=10,
                   bbox=bbox,horizontalalignment='right')

        ax[1].text(.97, .90, 'dsp delay={:.5f} us'.format(dsp_delay_us),
                   transform=ax[1].transAxes, fontsize=10,
                   bbox=bbox,horizontalalignment='right')

        cable_residuals=cable_phase-(cable_p(f_cable_plot*1.0E6))
        ax[2].plot(f_cable_plot,cable_residuals-np.median(cable_residuals),label='Cable (full_band_resp)',c='g')
        dsp_residuals=dsp_phase-(dsp_p(f_dsp_plot*1.0E6))
        ax[2].plot(f_dsp_plot,dsp_residuals-np.median(dsp_residuals),label='DSP (find_freq)',c='c')
        ax[2].plot(f_dsp_corr_plot,dsp_corr_phase-np.median(dsp_corr_phase),label='DSP corrected (find_freq)',c='m')
        ax[2].set_title('AMC in Bay {}, Band {} Residuals'.format(bay,band))
        ax[2].set_ylabel("Residual [rad]")
        ax[2].set_xlabel('Frequency offset from band center [MHz]')
        ax[2].set_ylim([-5,5])

        ax[2].text(.97, .92, 'refPhaseDelay={}'.format(refPhaseDelay),
                   transform=ax[2].transAxes, fontsize=8,
                   bbox=bbox,horizontalalignment='right')
        ax[2].text(.97, .84, 'refPhaseDelayFine={}'.format(refPhaseDelayFine),
                   transform=ax[2].transAxes, fontsize=8,
                   bbox=bbox,horizontalalignment='right')
        ax[2].text(.97, .76, 'processing delay={:.5f} us (fw={})'.format(processing_delay_us,fw_abbrev_sha),
                   transform=ax[2].transAxes, fontsize=8,
                   bbox=bbox,horizontalalignment='right')
        ax[2].text(.97, .68, 'delay post-correction={:.3f} ns'.format(dsp_corr_delay_us*1000.),
                   transform=ax[2].transAxes, fontsize=8,
                   bbox=bbox,horizontalalignment='right')

        ax[2].legend(loc='upper left',fontsize=8)

        plt.tight_layout()

        if save_plot:
            save_name = '{}_b{}_delay.png'.format(timestamp,band)

            path = os.path.join(self.plot_dir, save_name)
            plt.savefig(path,bbox_inches='tight')
            self.pub.register_file(path, 'delay', plot=True)

            if not show_plot:
                plt.close()

        self.set_att_uc(band,uc_att0,write_log=True)
        self.set_att_dc(band,dc_att0,write_log=True)

    def process_data(self, filename, dtype=np.uint32):
        """
        reads a file taken with take_debug_data and processes it into
           data + header

        Args:
        -----
        filename (str): path to file

        Optional:
        dtype (np dtype): datatype to cast to, defaults unsigned 32 bit int

        Returns:
        -----
        header (np array)
        data (np array)
        """
        n_chan = 2 # number of stream channels
        header_size = 4 # 8 bytes in 16-bit word

        rawdata = np.fromfile(filename, dtype='<u4').astype(dtype)

        # -1 is equiv to [] in Matlab
        rawdata = np.transpose(np.reshape(rawdata, (n_chan, -1)))

        if dtype==np.uint32:
            header = rawdata[:2, :]
            data = np.delete(rawdata, (0,1), 0).astype(dtype)
        elif dtype==np.int32:
            header = np.zeros((2,2))
            header[:,0] = rawdata[:2,0].astype(np.uint32)
            header[:,1] = rawdata[:2,1].astype(np.uint32)
            data = np.double(np.delete(rawdata, (0,1), 0))
        elif dtype==np.int16:
            header1 = np.zeros((4,2))
            header1[:,0] = rawdata[:4,0].astype(np.uint16)
            header1[:,1] = rawdata[:4,1].astype(np.uint16)
            header1 = np.double(header1)
            header = header1[::2] + header1[1::2] * (2**16) # what am I doing
        else:
            raise TypeError('Type {} not yet supported!'.format(dtype))
        if header[1,1] == 2:
            header = np.fliplr(header)
            data = np.fliplr(data)

        return header, data


    def decode_data(self, filename, swapFdF=False, recast=True, truncate=True):
        """
        take a dataset from take_debug_data and spit out results

        Args:
        -----
        filename (str): path to file

        Opt Args:
        ---------
        swapFdF (bool): whether the F and dF (or I/Q) streams are flipped
        recast (bool): Whether to recast from size n_channels_processed to
        n_channels. Default True.

        Returns:
        -----
        [f, df, sync] if iqStreamEnable = 0
        [I, Q, sync] if iqStreamEnable = 1
        """
        n_proc = self.get_number_processed_channels()
        n_chan = self.get_number_channels()

        n_subbands = self.get_number_sub_bands()
        digitizer_frequency_mhz = self.get_digitizer_frequency_mhz()
        subband_half_width_mhz = (digitizer_frequency_mhz / n_subbands)

        if swapFdF:
            nF = 1 # weirdly, I'm not sure this information gets used
            nDF = 0
        else:
            nF = 0
            nDF = 1

        header, rawdata = self.process_data(filename)

        # decode strobes
        strobes = np.floor(rawdata / (2**30))
        data = rawdata - (2**30)*strobes
        ch0_strobe = np.remainder(strobes, 2)
        flux_ramp_strobe = np.floor((strobes - ch0_strobe) / 2)

        # decode frequencies
        ch0_idx = np.where(ch0_strobe[:,0] == 1)[0]
        f_first = ch0_idx[0]
        f_last = ch0_idx[-1]

        freqs = data[f_first:f_last, 0]
        neg = np.where(freqs >= 2**23)[0]
        f = np.double(freqs)
        if len(neg) > 0:
            f[neg] = f[neg] - 2**24

        if np.remainder(len(f), n_proc)!=0:
            if truncate:
                self.log(f'Number of points in f not a multiple of {n_proc}. ' +
                    f'Truncating f to the nearest multiple of {n_proc}.',
                    self.LOG_USER)
                f=f[:(len(f)-np.remainder(len(f),n_proc))]
            else:
                self.log(f'Number of points in f not a multiple of {n_proc}. ' +
                    'Cannot decode', self.LOG_ERROR)
        f = np.reshape(f, (-1, n_proc)) * subband_half_width_mhz / 2**23

        # frequency errors
        ch0_idx_df = np.where(ch0_strobe[:,1] == 1)[0]
        if len(ch0_idx_df) > 0:
            d_first = ch0_idx_df[0]
            d_last = ch0_idx_df[-1]
            dfreq = data[d_first:d_last, 1]
            neg = np.where(dfreq >= 2**23)[0]
            df = np.double(dfreq)
            if len(neg) > 0:
                df[neg] = df[neg] - 2**24

            if np.remainder(len(df), n_proc)!=0:
                if truncate:
                    self.log('Number of points in df not a multiple of '+
                        f'{n_proc}. Truncating df to the nearest multiple ' +
                        f' of {n_proc}.', self.LOG_USER)
                    df=df[:(len(df)-np.remainder(len(df),n_proc))]
                else:
                    self.log(f'Number of points in df not a multiple of {n_proc}.'+
                        ' Cannot decode', self.LOG_ERROR)
            df = np.reshape(df, (-1, n_proc)) * subband_half_width_mhz / 2**23

        else:
            df = []

        if recast:
            nsamp, nprocessed = np.shape(f)
            nsamp_df, _ = np.shape(df)
            if nsamp != nsamp_df:
                self.log('f and df are different sizes. Choosing the smaller'
                    ' value. Not sure why this is happening.')
                nsamp = np.min([nsamp, nsamp_df])

            ftmp = np.zeros((nsamp, n_chan))
            dftmp = np.zeros_like(ftmp)

            processed_ind = self.get_processed_channels()
            ftmp[:, processed_ind] = f[:nsamp]
            dftmp[:, processed_ind] = df[:nsamp]

            f = ftmp
            df = dftmp

        return f, df, flux_ramp_strobe

    def decode_single_channel(self, filename, swapFdF=False):
        """
        decode take_debug_data file if in singlechannel mode

        Args:
        -----
        filename (str): path to file to decode

        Optional:
        swapFdF (bool): whether to swap f and df streams

        Returns:
        [f, df, sync] if iq_stream_enable = False
        [I, Q, sync] if iq_stream_enable = True
        """

        n_subbands = self.get_number_sub_bands()
        digitizer_frequency_mhz = self.get_digitizer_frequency_mhz()
        subband_half_width_mhz = (digitizer_frequency_mhz / n_subbands)

        if swapFdF:
            nF = 1
            nDF = 0
        else:
            nF = 0
            nDF = 1

        header, rawdata = self.process_data(filename)

        # decode strobes
        strobes = np.floor(rawdata / (2**30))
        data = rawdata - (2**30)*strobes
        ch0_strobe = np.remainder(strobes, 2)
        flux_ramp_strobe = np.floor((strobes - ch0_strobe) / 2)

        # decode frequencies
        freqs = data[:,nF]
        neg = np.where(freqs >= 2**23)[0]
        f = np.double(freqs)
        if len(neg) > 0:
            f[neg] = f[neg] - 2**24

        f = np.transpose(f) * subband_half_width_mhz / 2**23

        dfreqs = data[:,nDF]
        neg = np.where(dfreqs >= 2**23)[0]
        df = np.double(dfreqs)
        if len(neg) > 0:
            df[neg] = df[neg] - 2**24

        df = np.transpose(df) * subband_half_width_mhz / 2**23

        return f, df, flux_ramp_strobe

    def take_stream_data(self, meas_time, downsample_factor=20):
        """
        Takes streaming data for a given amount of time

        To do: move downsample_factor to config table

        Args:
        -----
        meas_time (float) : The amount of time to observe for in seconds

        Opt Args:
        ---------
        downsample_factor (int) : The number of fast sample (the flux ramp
            reset rate - typically 4kHz) to skip between reporting.

        Returns:
        --------
        data_filename (string): The fullpath to where the data is stored
        """
        self.log('Starting to take data.', self.LOG_USER)
        data_filename = self.stream_data_on(downsample_factor=downsample_factor)
        time.sleep(meas_time)
        self.stream_data_off()
        self.log('Done taking data.', self.LOG_USER)
        return data_filename


    def stream_data_on(self, write_config=False, downsample_factor=None,
                       data_filename=None):
        """
        Turns on streaming data.

        TO DO: add downsample factor to config table!

        Opt Args:
        ---------
        data_filename (str) : The full path to store the data. If None, it
            uses the timestamp.
        downsample_filter (int) : The number of fast samples to skip between
            sending.

        Returns:
        --------
        data_filename (string): The fullpath to where the data is stored
        """
        bands = self.config.get('init').get('bands')

        if downsample_factor is None:
            downsample_factor = 20

        self.set_downsampler_factor(downsample_factor)

        # Check if flux ramp is non-zero
        ramp_max_cnt = self.get_ramp_max_cnt()
        if ramp_max_cnt == 0:
            self.log('Flux ramp frequency is zero. Cannot take data.',
                self.LOG_ERROR)
        else:
            # check which flux ramp relay state we're in
            # read_ac_dc_relay_status() should be 0 in DC mode, 3 in
            # AC mode.  this check is only possible if you're using
            # one of the newer C02 cryostat cards.
            flux_ramp_ac_dc_relay_status=self.C.read_ac_dc_relay_status()
            if flux_ramp_ac_dc_relay_status == 0:
                self.log("FLUX RAMP IS DC COUPLED.", self.LOG_USER)
            elif flux_ramp_ac_dc_relay_status == 3:
                self.log("Flux ramp is AC-coupled.", self.LOG_USER)
            else:
                self.log("flux_ramp_ac_dc_relay_status = " +
                         "{} - NOT A VALID STATE.".format(flux_ramp_ac_dc_relay_status),
                         self.LOG_ERROR)

            # start streaming before opening file to avoid transient filter step
            self.set_stream_enable(1, write_log=False)
            time.sleep(.1)

            # Make the data file
            timestamp = self.get_timestamp()
            if data_filename is None:
                data_filename = os.path.join(self.output_dir,
                                             timestamp+'.dat')

            self.set_data_file_name(data_filename)

            # Optionally write PyRogue configuration
            if write_config:
                config_filename=os.path.join(self.output_dir, timestamp+'.yml')
                self.log('Writing PyRogue configuration to file : {}'.format(config_filename),
                     self.LOG_USER)
                self.write_config(config_filename)

                # short wait
                time.sleep(5.)
                self.log('Writing to file : {}'.format(data_filename),
                self.LOG_USER)

            smurf_chans = {}
            for b in bands:
                smurf_chans[b] = self.which_on(b)
            output_mask = self.make_channel_mask(bands, smurf_chans)
            self.set_channel_mask(output_mask)

            # Save mask file as text file. Eventually this will be in the
            # raw data output
            np.savetxt(os.path.join(data_filename.replace('.dat', '_mask.txt')),
                output_mask, fmt='%i')

            self.open_data_file()

            return data_filename


    def stream_data_off(self):
        """
        Turns off streaming data.
        """
        self.close_data_file()


    def read_stream_data(self, datafile, channel=None, n_samp=None):
        """
        Loads data taken with the fucntion stream_data_on.

        To do : return header rather than just timestamp2

        Args:
        -----
        datafile (str): The full path to the data to read

        Opt Args:
        ---------
        channel (int or int array): Channels to load.
        n_samp (int) : The number of samples to read.

        Ret:
        ----
        t (float array): The timestamp data
        d (float array): The resonator data in units of phi0
        m (int array): The maskfile that maps smurf num to gcp num
        """
        try:
            datafile = glob.glob(datafile+'*')[-1]
        except:
            print(f'datafile={datafile}')

        self.log(f'Reading {datafile}')

        if channel is not None:
            self.log('Only reading channel {}'.format(channel))


        # Smurf header structure
        keys = [
            'protocol_version',
            'crate_id',
            'slot_number',
            'timing_cond',
            'number_of_channels',
            #'tes_bias', < TO DO, include the TES bias values
            'timestamp',
            'flux_ramp_increment',
            'flux_ramp_offset',
            'counter_0',
            'counter_1',
            'counter_2',
            'reset_bits',
            'frame_counter',
            'tes_relays_config',
            'external_time',
            'control_field',
            'test_params',
            'num_rows',
            'num_rows_reported',
            'row_length',
            'data_rate',
        ]
        data_keys = [f'data{i}' for i in range(528)]

        keys.extend(data_keys)
        keys_dict = dict(zip(keys, range(len(keys))))

        # Read in all channels by default
        if channel is None:
            channel = np.arange(512)

        channel = np.ravel(np.asarray(channel))
        n_chan = len(channel)

        # Indices for input channels
        channel_mask = np.zeros(n_chan, dtype=int)
        for i, c in enumerate(channel):
            channel_mask[i] = keys_dict['data{}'.format(c)]

        eval_n_samp = False
        if n_samp is not None:
            eval_n_samp = True

        # Make holder arrays for phase and timestamp
        phase = np.zeros((n_chan,0))
        timestamp2 = np.array([])
        counter = 0
        n = 20000  # Number of elements to load at a time
        tmp_phase = np.zeros((n_chan, n))
        tmp_timestamp2 = np.zeros(n)
        with open(datafile, mode='rb') as file:
            while True:

                # Read the Rogue header which is 8-byte long:
                # - 4 bytes : Length of the following data block in bytes,
                #             It includes the next 4 bytes in the header.
                # - 1 byte  : Channel ID.
                # - 1 byte  : Frame error.
                # - 2 bytes : Frame flags.
                rogue_header = dict()

                # Read the first 4-byte word, which is the length
                chunk = file.read(4)

                # Check if we reach the end of the file
                if not chunk:
                    # If frame is incomplete - meaning end of file
                    phase = np.hstack((phase, tmp_phase[:,:counter%n]))
                    timestamp2 = np.append(timestamp2, tmp_timestamp2[:counter%n])
                    break

                # Convert the 4-byte word to length
                rogue_header['length'] = struct.Struct('I').unpack(chunk)[0]

                # Read the sencond 4-byte word and extract the channel, error, and flags
                chunk = file.read(4)
                word = struct.Struct('I').unpack(chunk)[0]
                rogue_header['channel'] = (word >> 24) & 0xff
                rogue_header['error'] = (word >> 16) & 0xff
                rogue_header['flags'] = (word ) & 0xffff


                # Check if this is a block of data or metadata
                # Data comes on channel 0, and metadata on channel 1

                if rogue_header['channel'] is 1:

                    # This is our meta data.
                    # We need to process it here.

                    # Skip for now
                    chunk = file.read(rogue_header['length']-4)

                elif rogue_header['channel'] is not 0:
                    # Skip data on unknown channels, but print
                    # a warning message
                    self.log(f"WARNING. Data present on an unknown channel: {rogue_header['channel']}")
                    chunk = file.read(rogue_header['length']-4)
                else:
                    # This is a data block. Processes it

                    if eval_n_samp:
                        if counter >= n_samp:
                            phase = np.hstack((phase, tmp_phase[:,:counter%n]))
                            timestamp2 = np.append(timestamp2,
                                                   tmp_timestamp2[:counter%n])
                            break

                    chunk = file.read(2240)  # Frame size is 2240

                    # This is the structure of the header (see README.SmurfPacket.md for a details)
                    # Note: This assumes that the header version is 1 (currently the only version available),
                    # which has a length of 128 bytes. In the future, we should check first the version,
                    # and then unpack the data base on the version number.
                    # TO DO: Extract the TES BIAS values
                    #                         ->| |<-
                    frame = struct.Struct('BBBBI40xQIIIIQIII4x5B3xBB6xHH4xHH4x528i').unpack(chunk)

                    # Extract detector data
                    for i, c in enumerate(channel_mask):
                        tmp_phase[i,counter%n] = frame[c]

                    # Timestamp data
                    tmp_timestamp2[counter%n] = frame[keys_dict['timestamp']]

                    # Store the data in a useful array and reset tmp arrays
                    if counter % n == n - 1 :
                        self.log('{} elements loaded'.format(counter+1))
                        phase = np.hstack((phase, tmp_phase))
                        timestamp2 = np.append(timestamp2, tmp_timestamp2)
                        tmp_phase = np.zeros((n_chan, n))
                        tmp_timestamp2 = np.zeros(n)
                    counter = counter + 1

        phase = np.squeeze(phase)
        phase = phase.astype(float) / 2**15 * np.pi # where is decimal?  Is it in rad?

        rootpath = os.path.dirname(datafile)
        filename = os.path.basename(datafile)
        timestamp = filename.split('.')[0]

        # make a mask from mask file
        mask = self.make_mask_lookup(datafile.replace('.dat', '_mask.txt'))

        return timestamp2, phase, mask


    def make_mask_lookup(self, mask_file, mask_channel_offset=0):
        """
        Makes an n_band x n_channel array where the elements correspond
        to the smurf_to_mce mask number. In other words, mask[band, channel]
        returns the GCP index in the mask that corresonds to band, channel.

        Args:
        -----
        mask_file (str): The full path the a mask file

        Opt Args:
        ---------
        mask_channel_offset (int) : Offset to remove from channel
            numbers in GCP mask file after loading.  Default is 0.

        Ret:
        ----
        mask_lookup (int array): An array with the GCP numbers.
        """
        if self.config.get('smurf_to_mce').get('mask_channel_offset') is not None:
            mask_channel_offset=int(self.config.get('smurf_to_mce').get('mask_channel_offset'))

        mask = np.atleast_1d(np.loadtxt(mask_file))
        bands = np.unique(mask // 512).astype(int)
        ret = np.ones((np.max(bands)+1, 512), dtype=int) * -1

        for gcp_chan, smurf_chan in enumerate(mask):
            ret[int(smurf_chan//512), int((smurf_chan-mask_channel_offset)%512)] = gcp_chan

        return ret


    def read_stream_data_daq(self, data_length, bay=0, hw_trigger=False,
        write_log=False):
        """
        """
        # Ask mitch why this is what it is...
        if bay == 0:
            stream0 = self.epics_root + ":AMCc:Stream0"
            stream1 = self.epics_root + ":AMCc:Stream1"
        else:
            stream0 = self.epics_root + ":AMCc:Stream4"
            stream1 = self.epics_root + ":AMCc:Stream5"

        pvs = [stream0, stream1]
        sg  = SyncGroup(pvs, skip_first=True)

        # trigger PV
        if not hw_trigger:
            self.set_trigger_daq(bay, 1, write_log=write_log)
        else:
            self.set_arm_hw_trigger(bay, 1, write_log=write_log)

        time.sleep(.1)
        sg.wait()

        vals = sg.get_values()

        r0 = vals[pvs[0]]
        r1 = vals[pvs[1]]

        return r0, r1

    def read_adc_data(self, band, data_length=2**19,
                      hw_trigger=False, do_plot=False, save_data=True,
                      timestamp=None, show_plot=True, save_plot=True,
                      plot_ylimits=[None,None]):
        """
        Reads data directly off the ADC.

        Args:
        -----
        band (int) : Which band.  Assumes adc number is band%4.
        data_length (int): The number of samples

        Opt Args:
        ---------
        hw_trigger (bool) : Whether to use the hardware trigger. If
            False, uses an internal trigger.
        do_plot (bool) : Whether or not to plot.  Default false.
        save_data (bool) : Whether or not to save the data in a time
            stamped file.  Default true.
        timestamp (int) : ctime to timestamp the plot and data with
            (if saved to file).  Default None, in which case it gets
            the time stamp right before acquiring data.
        show_plot (bool) : If do_plot is True, whether or not to show
            the plot.
        save_plot (bool) : Whether or not to save plot to file.
            Default True.
        plot_ylimits ([float,float]) : y-axis limit (amplitude) to
            restrict plotting over.

        Ret:
        ----
        dat (int array) : The raw ADC data.
        """
        if timestamp is None:
            timestamp = self.get_timestamp()

        bay=self.band_to_bay(band)
        adc_number=band%4

        self.setup_daq_mux('adc', adc_number, data_length,band=band)

        res = self.read_stream_data_daq(data_length, bay=bay,
            hw_trigger=hw_trigger)
        dat = res[1] + 1.j * res[0]

        if do_plot:
            if show_plot:
                plt.ion()
            else:
                plt.ioff()

            import scipy.signal as signal
            digitizer_frequency_mhz = self.get_digitizer_frequency_mhz()
            f, p_adc = signal.welch(dat, fs=digitizer_frequency_mhz,
                nperseg=data_length/2, return_onesided=False, detrend=False)
            f_plot = f / 1.0E6

            idx = np.argsort(f)
            f_plot = f_plot[idx]
            p_adc = p_adc[idx]

            fig = plt.figure(figsize=(9,4.5))
            ax=plt.gca()
            if plot_ylimits[0] is not None:
                plt.ylim(plot_ylimits[0],plt.ylim()[1])
            if plot_ylimits[1] is not None:
                plt.ylim(plt.ylim()[0],plot_ylimits[1])
            ax.set_ylabel('ADC{}'.format(band))
            ax.set_xlabel('Frequency [MHz]')
            ax.set_title(timestamp)
            ax.semilogy(f_plot, p_adc)
            plt.grid()

            if save_plot:
                plot_fn = '{}/{}_adc{}.png'.format(self.plot_dir,timestamp,band)
                plt.savefig(plot_fn)
                self.pub.register_file(plot_fn, 'adc', plot=True)
                self.log('ADC plot saved to %s' % (plot_fn))

        if save_data:
            outfn=os.path.join(self.output_dir,'{}_adc{}'.format(timestamp,band))
            self.log('Saving raw adc data to {}'.format(outfn), self.LOG_USER)

            np.save(outfn, res)
            self.pub.register_file(outfn, 'adc', format='npy')

        return dat

    def read_dac_data(self, band, data_length=2**19,
                      hw_trigger=False, do_plot=False, save_data=True,
                      timestamp=None, show_plot=True, save_plot=True,
                      plot_ylimits=[None,None]):
        """
        Read the data directly off the DAC.

        Args:
        -----
        band (int) : Which band.  Assumes dac number is band%4.
        data_length (int): The number of samples

        Opt Args:
        ---------
        hw_trigger (bool) : Whether to use the hardware trigger. If
            False, uses an internal trigger.
        do_plot (bool) : Whether or not to plot.  Default false.
        save_data (bool) : Whether or not to save the data in a time
            stamped file.  Default true.
        timestamp (int) : ctime to timestamp the plot and data with
            (if saved to file).  Default None, in which case it gets
            the time stamp right before acquiring data.
        show_plot (bool) : If do_plot is True, whether or not to show
            the plot.  Default True.
        save_plot (bool) : Whether or not to save plot to file.
            Default True.
        plot_ylimits ([float,float]) : y-axis limit (amplitude) to
            restrict plotting over.

        Ret:
        ----
        dat (int array) : The raw DAC data.
        """
        if timestamp is None:
            timestamp = self.get_timestamp()

        bay=self.band_to_bay(band)
        dac_number=band%4

        self.setup_daq_mux('dac', dac_number, data_length, band=band)

        res = self.read_stream_data_daq(data_length, bay=bay, hw_trigger=hw_trigger)
        dat = res[1] + 1.j * res[0]

        if do_plot:
            if show_plot:
                plt.ion()
            else:
                plt.ioff()

            import scipy.signal as signal
            digitizer_frequency_mhz = self.get_digitizer_frequency_mhz()
            f, p_dac = signal.welch(dat, fs=digitizer_frequency_mhz,
                nperseg=data_length/2, return_onesided=False,detrend=False)
            f_plot = f / 1.0E6

            idx = np.argsort(f)
            f_plot = f_plot[idx]
            p_dac = p_dac[idx]

            fig = plt.figure(figsize=(9,4.5))
            ax=plt.gca()
            if plot_ylimits[0] is not None:
                plt.ylim(plot_ylimits[0],plt.ylim()[1])
            if plot_ylimits[1] is not None:
                plt.ylim(plt.ylim()[0],plot_ylimits[1])
            ax.set_ylabel('DAC{}'.format(band))
            ax.set_xlabel('Frequency [MHz]')
            ax.set_title(timestamp)
            ax.semilogy(f_plot, p_dac)
            plt.grid()

            if save_plot:
                plot_fn = '{}/{}_dac{}.png'.format(self.plot_dir,timestamp,band)
                plt.savefig(plot_fn)
                self.pub.register_file(plot_fn, 'dac', plot=True)
                self.log('DAC plot saved to %s' % (plot_fn))

        if save_data:
            outfn = os.path.join(self.output_dir,'{}_dac{}'.format(timestamp,band))
            self.log('Saving raw dac data to {}'.format(outfn), self.LOG_USER)

            np.save(outfn, res)
            self.pub.register_file(outfn, 'dac', format='npy')

        return dat


    def setup_daq_mux(self, converter, converter_number, data_length,
                      band=0, debug=False, write_log=False):
        """
        Sets up for either ADC or DAC data taking.

        Args:
        -----
        converter (str) : Whether it is the ADC or DAC. choices are 'adc',
            'dac', or 'debug'. The last one takes data on a single band.
        converter_number (int) : The ADC or DAC number to take data on.
        data_length (int) : The amount of data to take.
        band (int): which band to get data on
        """

        bay=self.band_to_bay(band)

        if converter.lower() == 'adc':
            daq_mux_channel0 = (converter_number + 1)*2
            daq_mux_channel1 = daq_mux_channel0 + 1
        elif converter.lower() == 'dac':
            daq_mux_channel0 = (converter_number + 1)*2 + 10
            daq_mux_channel1 = daq_mux_channel0 + 1
        else:
            # In dspv3, daq_mux_channel0 and daq_mux_channel1 are now
            # the same for all eight bands.
            daq_mux_channel0 = 22
            daq_mux_channel1 = 23

        # setup buffer size
        self.set_buffer_size(bay, data_length, debug)

        # input mux select
        self.set_input_mux_sel(bay, 0, daq_mux_channel0,
                               write_log=write_log)
        self.set_input_mux_sel(bay, 1, daq_mux_channel1,
                               write_log=write_log)

        # which f,df stream to route to MUX, maybe?
        self.set_debug_select(bay, band%4, write_log=True)


    def set_buffer_size(self, bay, size, debug=False,
                        write_log=False):
        """
        Sets the buffer size for reading and writing DAQs

        Args:
        -----
        size (int) : The buffer size in number of points
        """
        # Change DAQ data buffer size

        # Change waveform engine buffer size
        self.set_data_buffer_size(bay, size, write_log=True)
        for daq_num in np.arange(2):
            s = self.get_waveform_start_addr(bay, daq_num, convert=True,
                write_log=debug)
            e = s + 4*size
            self.set_waveform_end_addr(bay, daq_num, e, convert=True,
                write_log=debug)
            if debug:
                self.log('DAQ number {}: start {} - end {}'.format(daq_num, s, e))


    def config_cryo_channel(self, band, channel, frequencyMHz, amplitude,
        feedback_enable, eta_phase, eta_mag):
        """
        Set parameters on a single cryo channel

        Args:
        -----
        band (int) : The band for the channel
        channel (int) : which channel to configure
        frequencyMHz (float) : the frequency offset from the subband center in MHz
        amplitude (int) : amplitude scale to set for the channel (0..15)
        feedback_enable (bool) : whether to enable feedback for the channel
        eta_phase (float) : feedback eta phase, in degrees (-180..180)
        eta_mag (float) : feedback eta magnitude
        """

        n_subbands = self.get_number_sub_bands(band)
        digitizer_frequency_mhz = self.get_digitizer_frequency_mhz(band)
        subband_width = digitizer_frequency_mhz / (n_subbands / 2)

        # some checks to make sure we put in values within the correct ranges

        if frequencyMHz > subband_width / 2:
            self.log("frequencyMHz exceeds subband width! setting to top of subband")
            freq = subband_width / 2
        elif frequencyMHz < - subband_width / 2:
            self.log("frequencyMHz below subband width! setting to bottom of subband")
            freq = -subband_width / 2
        else:
            freq = frequencyMHz

        if amplitude > 15:
            self.log("amplitude too high! setting to 15")
            ampl = 15
        elif amplitude < 0:
            self.log("amplitude too low! setting to 0")
            ampl = 0
        else:
            ampl = amplitude

        # get phase within -180..180
        phase = eta_phase
        while phase > 180:
            phase = phase - 360
        while phase < -180:
            phase = phase + 360

        # now set all the PV's
        self.set_center_frequency_mhz_channel(band, channel, freq)
        self.set_amplitude_scale_channel(band, channel, ampl)
        self.set_eta_phase_degree_channel(band, channel, phase)
        self.set_eta_mag_scaled_channel(band, channel, eta_mag)


    def which_on(self, band):
        '''
        Finds all detectors that are on.

        Args:
        -----
        band (int) : The band to search.

        Returns:
        --------
        channels_on (int array) : The channels that are on
        '''
        amps = self.get_amplitude_scale_array(band)
        return np.ravel(np.where(amps != 0))


    def toggle_feedback(self, band, **kwargs):
        '''
        Toggles feedbackEnable (->0->1) and lmsEnables1-3 (->0->1) for
        this band.  Only toggles back to 1 if it was 1 when asked to
        toggle, otherwise leaves it zero.

        Args:
        -----
        band (int) : The band whose feedback to toggle.
        '''

        # current vals?
        old_feedback_enable=self.get_feedback_enable(band)
        old_lms_enable1=self.get_lms_enable1(band)
        old_lms_enable2=self.get_lms_enable2(band)
        old_lms_enable3=self.get_lms_enable3(band)

        self.log(f'Before toggling feedback on band {band}, ' +
            f'feedbackEnable={old_feedback_enable}, ' +
            f'lmsEnable1={old_lms_enable1}, lmsEnable2={old_lms_enable2}, ' +
            f'and lmsEnable3={old_lms_enable3}.', self.LOG_USER)

        # -> 0
        self.log('Setting feedbackEnable=lmsEnable1=lmsEnable2=lmsEnable3=0'+
            ' (in that order).', self.LOG_USER)

        self.set_feedback_enable(band,0)
        self.set_lms_enable1(band,0)
        self.set_lms_enable2(band,0)
        self.set_lms_enable3(band,0)

        # -> 1
        logstr='Set '
        if old_feedback_enable:
            self.set_feedback_enable(band,1)
            logstr+='feedbackEnable='
        if old_lms_enable1:
            self.set_lms_enable1(band,1)
            logstr+='lmsEnable1='
        if old_lms_enable2:
            self.set_lms_enable2(band,1)
            logstr+='lmsEnable2='
        if old_lms_enable3:
            self.set_lms_enable3(band,1)
            logstr+='lmsEnable3='

        logstr+='1 (in that order).'
        self.log(logstr,
                 self.LOG_USER)

    def band_off(self, band, **kwargs):
        '''
        Turns off all tones in a band

        Args:
        -----
        band (int) : The band that is to be turned off.
        '''
        self.set_amplitude_scales(band, 0, **kwargs)
        self.set_feedback_enable_array(band, np.zeros(512, dtype=int), **kwargs)
        self.set_cfg_reg_ena_bit(0, wait_after=.11, **kwargs)


    def channel_off(self, band, channel, **kwargs):
        """
        Turns off the tone for a single channel by setting the amplitude to
        zero and disabling feedback.

        Args:
        -----
        band (int) : The band that is to be turned off.
        channel (int) : The channel to turn off.
        """
        self.log('Turning off band {} channel {}'.format(band, channel),
            self.LOG_USER)
        self.set_amplitude_scale_channel(band, channel, 0, **kwargs)
        self.set_feedback_enable_channel(band, channel, 0, **kwargs)


    def set_feedback_limit_khz(self, band, feedback_limit_khz, **kwargs):
        '''
        Sets the feedback limit

        Args:
        -----
        band (int) : The band that is to be turned off.
        feedback_limit_khz (float) : The feedback rate in units of kHz.
        '''
        digitizer_freq_mhz = self.get_digitizer_frequency_mhz(band)
        bandcenter = self.get_band_center_mhz(band)
        n_subband = self.get_number_sub_bands(band)

        subband_bandwidth = 2 * digitizer_freq_mhz / n_subband
        desired_feedback_limit_mhz = feedback_limit_khz/1000.

        if desired_feedback_limit_mhz > subband_bandwidth/2:
            desired_feedback_limit_mhz = subband_bandwidth/2

        desired_feedback_limit_dec = np.floor(desired_feedback_limit_mhz/
            (subband_bandwidth/2**16.))

        self.set_feedback_limit(band, desired_feedback_limit_dec, **kwargs)

    # if no guidance given, tries to reset both
    def recover_jesd(self,bay,recover_jesd_rx=True,recover_jesd_tx=True):
        if recover_jesd_rx:
            #1. Toggle JesdRx:Enable 0x3F3 -> 0x0 -> 0x3F3
            self.set_jesd_rx_enable(bay,0x0)
            self.set_jesd_rx_enable(bay,0x3F3)

        if recover_jesd_tx:
            #1. Toggle JesdTx:Enable 0x3CF -> 0x0 -> 0x3CF
            self.set_jesd_tx_enable(bay,0x0)
            self.set_jesd_tx_enable(bay,0x3CF)

            #2. Toggle AMCcc:FpgaTopLevel:AppTop:AppCore:MicrowaveMuxCore[0]:
            # DAC[0]:JesdRstN 0x1 -> 0x0 -> 0x1
            self.set_jesd_reset_n(bay,0,0x0)
            self.set_jesd_reset_n(bay,0,0x1)

            #3. Toggle AMCcc:FpgaTopLevel:AppTop:AppCore:MicrowaveMuxCore[0]:
            # DAC[1]:JesdRstN 0x1 -> 0x0 -> 0x1
            self.set_jesd_reset_n(bay,1,0x0)
            self.set_jesd_reset_n(bay,1,0x1)

        # probably overkill...shouldn't call this function if you're not going
        # to do anything
        if (recover_jesd_rx or recover_jesd_tx):
            # powers up the SYSREF which is required to sync fpga and
            # adc/dac jesd
            self.run_pwr_up_sys_ref(bay)

        # check if Jesds recovered - enable printout
        (jesd_tx_ok,jesd_rx_ok)=self.check_jesd(bay,silent_if_valid=False)

        # raise exception if failed to recover
        if (jesd_rx_ok and jesd_tx_ok):
            self.log('Recovered Jesd.', self.LOG_USER)
        else:
            which_jesd_down='Jesd Rx and Tx are both down'
            if (jesd_rx_ok or jesd_tx_ok):
                which_jesd_down = ('Jesd Rx is down' if jesd_tx_ok else 'Jesd Tx is down')
            self.log('Failed to recover Jesds ...', self.LOG_ERROR)
            raise ValueError(which_jesd_down)


    def jesd_decorator(decorated):
        def jesd_decorator_function(self):
            # check JESDs
            (jesd_tx_ok0,jesd_rx_ok0)=self.check_jesd(silent_if_valid=True)

            # if either JESD is down, try to fix
            if not (jesd_rx_ok0 and jesd_tx_ok0):
                which_jesd_down0='Jesd Rx and Tx are both down'
                if (jesd_rx_ok0 or jesd_tx_ok0):
                    which_jesd_down0 = ('Jesd Rx is down' if
                        jesd_tx_ok0 else 'Jesd Tx is down')

                self.log('%s ... will attempt to recover.'%which_jesd_down0,
                    self.LOG_ERROR)

                # attempt to recover ; if it fails it will assert
                self.recover_jesd(recover_jesd_rx=(not jesd_rx_ok0),
                    recover_jesd_tx=(not jesd_tx_ok0))

                # rely on recover to assert if it failed
                self.log('Successfully recovered Jesd but may need to redo '+
                    'some setup ... rerun command at your own risk.',
                    self.LOG_USER)

            # don't continue running the desired command by default.
            # just because Jesds are back doesn't mean we're in a sane
            # state.  User may need to relock/etc.
            if (jesd_rx_ok0 and jesd_tx_ok0):
                decorated()

        return jesd_decorator_function

    def check_jesd(self, bay, silent_if_valid=False):
        """
        Queries the Jesd tx and rx and compares the
        data_valid and enable bits.

        Opt Args:
        ---------
        silent_if_valid (bool) : If True, does not print
            anything if things are working.
        """
        # JESD Tx
        jesd_tx_enable = self.get_jesd_tx_enable(bay)
        jesd_tx_valid = self.get_jesd_tx_data_valid(bay)
        jesd_tx_ok = (jesd_tx_enable==jesd_tx_valid)
        if not jesd_tx_ok:
            self.log("JESD Tx DOWN", self.LOG_ERROR)
        else:
            if not silent_if_valid:
                self.log("JESD Tx Okay", self.LOG_USER)

        # JESD Rx
        jesd_rx_enable = self.get_jesd_rx_enable(bay)
        jesd_rx_valid = self.get_jesd_rx_data_valid(bay)
        jesd_rx_ok = (jesd_rx_enable==jesd_rx_valid)
        if not jesd_rx_ok:
            self.log("JESD Rx DOWN", self.LOG_ERROR)
        else:
            if not silent_if_valid:
                self.log("JESD Rx Okay", self.LOG_USER)
        return (jesd_tx_ok,jesd_rx_ok)

    def get_fpga_status(self):
        '''
        Loads FPGA status checks if JESD is ok.

        Returns:
        ret (dict) : A dictionary containing uptime, fpga_version, git_hash,
            build_stamp, jesd_tx_enable, and jesd_tx_valid
        '''
        uptime = self.get_fpga_uptime()
        fpga_version = self.get_fpga_version()
        git_hash = self.get_fpga_git_hash()
        build_stamp = self.get_fpga_build_stamp()

        git_hash = ''.join([chr(y) for y in git_hash]) # convert from int to ascii
        build_stamp = ''.join([chr(y) for y in build_stamp])

        self.log("Build stamp: " + str(build_stamp), self.LOG_USER)
        self.log("FPGA version: Ox" + str(fpga_version), self.LOG_USER)
        self.log("FPGA uptime: " + str(uptime), self.LOG_USER)

        jesd_tx_enable = self.get_jesd_tx_enable()
        jesd_tx_valid = self.get_jesd_tx_data_valid()
        if jesd_tx_enable != jesd_tx_valid:
            self.log("JESD Tx DOWN", self.LOG_USER)
        else:
            self.log("JESD Tx Okay", self.LOG_USER)

        jesd_rx_enable = self.get_jesd_rx_enable()
        jesd_rx_valid = self.get_jesd_rx_data_valid()
        if jesd_rx_enable != jesd_rx_valid:
            self.log("JESD Rx DOWN", self.LOG_USER)
        else:
            self.log("JESD Rx Okay", self.LOG_USER)


        # dict containing all values
        ret = {
            'uptime' : uptime,
            'fpga_version' : fpga_version,
            'git_hash' : git_hash,
            'build_stamp' : build_stamp,
            'jesd_tx_enable' : jesd_tx_enable,
            'jesd_tx_valid' : jesd_tx_valid,
            'jesd_rx_enable': jesd_rx_enable,
            'jesd_rx_valid' : jesd_rx_valid,
        }

        return ret

    def which_bands(self):
        # encodes which bands the fw being used was built for.
        build_dsp_g=self.get_build_dsp_g()
        bands=[b for b,x in enumerate(bin(build_dsp_g)[2:]) if x=='1']
        return bands

    def freq_to_subband(self, band, freq):
        '''Look up subband number of a channel frequency, and its subband
        frequency offset.

        Args:
        -----
        band (float): The band to place the resonator
        freq (float): frequency in MHz

        Returns:
        --------
        subband_no (int): subband (0..128) of the frequency within the band
        offset (float): offset from subband center

        '''
        dig_freq = self.get_digitizer_frequency_mhz(band)
        num_subband = self.get_number_sub_bands(band)
        band_center = self.get_band_center_mhz(band)
        subband_width = 2*dig_freq/num_subband

        subbands, subband_centers = self.get_subband_centers(band,
            as_offset=False)

        df = np.abs(freq - subband_centers)
        idx = np.ravel(np.where(df == np.min(df)))[0]

        subband_no = subbands[idx]
        offset = freq - subband_centers[idx]

        return subband_no, offset

    def channel_to_freq(self, band, channel, yml=None):
        """
        Gives the frequency of the channel.

        Args:
        -----
        band (int) : The band the channel is in
        channel (int) :  The channel number

        Ret:
        ----
        freq (float): The channel frequency in MHz
        """
        if band is None or channel is None:
            return None

        subband = self.get_subband_from_channel(band, channel, yml=yml)
        _, sbc = self.get_subband_centers(band, as_offset=False, yml=yml)
        offset = float(self.get_center_frequency_mhz_channel(band, channel,
            yml=yml))

        return sbc[subband] + offset


    def get_channel_order(self, band=None, channel_orderfile=None):
        ''' produces order of channels from a user-supplied input file

        Optional Args:
        --------------
        band (int): Which band.  Default is None.  If none specified,
           assumes all bands have the same number of channels, and
           pulls the number of channels from the first band in the
           list of bands specified in the experiment.cfg.
        channelorderfile (str): path to a file that contains one
           channel per line

        Returns :
        --------------
        channel_order (int array) : An array of channel orders
        '''

        if band is None:
            # assume all bands have the same channel order, and pull
            # the channel frequency ordering from the first band in
            # the list of bands specified in experiment.cfg.
            bands = self.config.get('init').get('bands')
            band = bands[0]

        tone_freq_offset = self.get_tone_frequency_offset_mhz(band)
        freqs = np.sort(np.unique(tone_freq_offset))

        n_subbands = self.get_number_sub_bands(band)
        n_channels = self.get_number_channels(band)

        n_chanpersubband = int(n_channels / n_subbands)

        channel_order = np.zeros(len(tone_freq_offset), dtype=int)
        for i, f in enumerate(freqs):
            channel_order[n_chanpersubband*i:n_chanpersubband*(i+1)] = \
                np.ravel(np.where(tone_freq_offset == f))

        return channel_order

    def get_processed_channels(self, channel_orderfile=None):
        """
        take_debug_data, which is called by many functions including
        tracking_setup only returns data for the processed
        channels. Therefore every channel is not returned.

        Optional Args:
        --------------
        channelorderfile (str): path to a file that contains one channel per line

        Ret:
        ----
        processed_channels (int array)
        """
        n_proc = self.get_number_processed_channels()
        n_chan = self.get_number_channels()
        n_cut = (n_chan - n_proc)//2
        return np.sort(self.get_channel_order(
            channel_orderfile=channel_orderfile)[n_cut:-n_cut])

    def get_subband_from_channel(self, band, channel, channelorderfile=None,
        yml=None):
        """ returns subband number given a channel number
        Args:
        -----
        root (str): epics root (eg mitch_epics)
        band (int): which band we're working in
        channel (int): ranges 0..(n_channels-1), cryo channel number

        Opt Args:
        ---------
        channelorderfile(str): path to file containing order of channels

        Ret:
        ----
        subband (int) : The subband the channel lives in
        """

        n_subbands = self.get_number_sub_bands(band, yml=yml)
        n_channels = self.get_number_channels(band, yml=yml)

        n_chanpersubband = n_channels / n_subbands

        if channel > n_channels:
            raise ValueError('channel number exceeds number of channels')

        if channel < 0:
            raise ValueError('channel number is less than zero!')

        chanOrder = self.get_channel_order(band,channelorderfile)
        idx = np.where(chanOrder == channel)[0]

        subband = idx // n_chanpersubband

        return int(subband)

    def get_subband_centers(self, band, as_offset=True, hardcode=False,
        yml=None):
        """ returns frequency in MHz of subband centers
        Args:
        -----
        band (int): which band
        as_offset (bool): whether to return as offset from band center
            (default is no, which returns absolute values)
        """

        if hardcode:
            bandCenterMHz = 3.75 + 0.5*(band + 1)
            digitizer_frequency_mhz = 614.4
            n_subbands = 128
        else:
            digitizer_frequency_mhz = self.get_digitizer_frequency_mhz(band,
                yml=yml)
            n_subbands = self.get_number_sub_bands(band, yml=yml)

        subband_width_MHz = 2 * digitizer_frequency_mhz / n_subbands

        subbands = list(range(n_subbands))
        subband_centers = (np.arange(1, n_subbands + 1) - n_subbands/2) * \
            subband_width_MHz/2

        if not as_offset:
            subband_centers += self.get_band_center_mhz(band, yml=yml)

        return subbands, subband_centers

    def get_channels_in_subband(self, band, subband, channelorderfile=None):
        """
        Returns channels in subband
        Args:
        -----
        band (int): which band
        subband (int): subband number, ranges from 0..127

        Opt Args:
        ---------
        channelorderfile (str): path to file specifying channel order

        Returns:
        --------
        subband_chans (int array): The channels in the subband
        """

        n_subbands = self.get_number_sub_bands(band)
        n_channels = self.get_number_channels(band)
        n_chanpersubband = int(n_channels / n_subbands)

        if subband > n_subbands:
            raise ValueError("subband requested exceeds number of subbands")

        if subband < 0:
            raise ValueError("requested subband less than zero")

        chanOrder = self.get_channel_order(band,channelorderfile)
        subband_chans = chanOrder[subband * n_chanpersubband : subband * \
            n_chanpersubband + n_chanpersubband]

        return subband_chans

    def iq_to_phase(self, i, q):
        """
        Changes IQ to phase

        Args:
        -----
        i (float array)
        q (float arry)

        Returns:
        --------
        phase (float array) :
        """
        return np.unwrap(np.arctan2(q, i))


    def hex_string_to_int(self, s):
        """
        Converts hex string, which is an array of characters, into an int.

        Args:
        -----
        s (character array) : An array of chars to be turned into a single int.

        Returns:
        --------
        i (int64) : The 64 bit int
        """
        return np.int(''.join([chr(x) for x in s]),0)


    def int_to_hex_string(self, i):
        """
        Converts an int into a string of characters.

        Args:
        -----
        i (int64) : A 64 bit int to convert into hex.

        Returns:
        --------
        s (char array) : A character array representing the int
        """
        # Must be array length 300
        s = np.zeros(300, dtype=int)
        i_hex = hex(i)
        for j in np.arange(len(i_hex)):
            s[j] = ord(i_hex[j])

        return s


    def set_tes_bias_bipolar(self, bias_group, volt, do_enable=True,
        flip_polarity=False, **kwargs):
        """
        Set an individual TES bias group to the specified voltage, in
        volts.  Asserts if the requested bias group is not defined in
        the pysmurf configuration file.  The positive DAC in the bias
        group is set to +volt/2, while the negative DAC in the bias
        group is set to -volt/2.

        Args:
        -----
        bias_group (int): The bias group
        volt (float): The TES bias to command in volts.

        Opt args:
        --------
        do_enable (bool) : Sets the enable bit. Only must be done
                           once.  Default is True.
        flip_polarity (bool) : Sets the voltage to volt*-1.  Default
                               is False.
        """

        # Make sure the requested bias group is in the list of defined
        # bias groups.
        bias_groups = self.bias_group_to_pair[:,0]
        assert (bias_group in bias_groups),\
            f'Bias group {bias_group} is not defined (available bias '+\
            f' groups are {bias_groups}).  Doing nothing!'

        bias_order = bias_groups
        dac_positives = self.bias_group_to_pair[:,1]
        dac_negatives = self.bias_group_to_pair[:,2]

        dac_idx = np.ravel(np.where(bias_order == bias_group))

        dac_positive = dac_positives[dac_idx][0]
        dac_negative = dac_negatives[dac_idx][0]

        volts_pos = volt / 2
        volts_neg = - volt / 2

        if flip_polarity:
            volts_pos *= -1
            volts_neg *= -1

        if do_enable:
            self.set_rtm_slow_dac_enable(dac_positive, 2, **kwargs)
            self.set_rtm_slow_dac_enable(dac_negative, 2, **kwargs)

        self.set_rtm_slow_dac_volt(dac_positive, volts_pos, **kwargs)
        self.set_rtm_slow_dac_volt(dac_negative, volts_neg, **kwargs)

    def set_tes_bias_bipolar_array(self, bias_group_volt_array, do_enable=True, **kwargs):
        """
        Set TES bipolar values for all DACs at once.  Set using a
        pyrogue array write, so should be much more efficient than
        setting each TES bias one at a time (a single register
        transaction vs. many).  Only DACs assigned to TES bias groups
        are touched by this function.  The enable status and output
        voltage of all DACs not assigned to a TES bias group are
        maintained.

        Args:
        -----
        bias_group_volt_array (float array): the TES bias to command
                                             in voltage for each
                                             bipolar TES bias
                                             group. Should be
                                             (n_bias_groups,)

        Opt args:
        -----
        do_enable (bool): Set the enable bit for both DACs for every
                          TES bias group. Defaults to True.
        """

        n_bias_groups = self._n_bias_groups

        # in this function we're only touching the DACs defined in TES
        # bias groups.  Need to make sure we carry along the setting
        # and enable of any DACs that are being used for something
        # else.
        dac_enable_array = self.get_rtm_slow_dac_enable_array()
        dac_volt_array = self.get_rtm_slow_dac_volt_array()

        if len(bias_group_volt_array) != n_bias_groups:
            self.log("Received the wrong number of biases. Expected an array of " +
                "n_bias_groups={} voltages".format(n_bias_groups), self.LOG_ERROR)
        else:
            for bg in np.arange(n_bias_groups):
                bias_order = self.bias_group_to_pair[:,0]
                dac_positives = self.bias_group_to_pair[:,1]
                dac_negatives = self.bias_group_to_pair[:,2]

                bias_group_idx = np.ravel(np.where(bias_order == bg))

                dac_positive = dac_positives[bias_group_idx][0] - 1 # freakin Mitch
                dac_negative = dac_negatives[bias_group_idx][0] - 1 # 1 vs 0 indexing

                volts_pos = bias_group_volt_array[bg] / 2
                volts_neg = - bias_group_volt_array[bg] / 2

                if do_enable:
                    dac_enable_array[dac_positive] = 2
                    dac_enable_array[dac_negative] = 2

                dac_volt_array[dac_positive] = volts_pos
                dac_volt_array[dac_negative] = volts_neg

            if do_enable:
                self.set_rtm_slow_dac_enable_array(dac_enable_array, **kwargs)

            self.set_rtm_slow_dac_volt_array(dac_volt_array, **kwargs)


    def set_tes_bias_off(self, **kwargs):
        '''
        Turns off all of the DACs assigned to a TES bias group in the
        pysmurf configuration file.
        '''
        bias_groups=self.bias_group_to_pair[:,0]
        self.set_tes_bias_bipolar_array(np.zeros(self._n_bias_groups), **kwargs)

    def get_tes_bias_bipolar(self, bias_group, return_raw=False, **kwargs):
        """
        Returns the bias voltage in units of Volts for the requested
        TES bias group.

        Args:
        -----
        bias_group (int) : The number of the bias group.  Asserts if
                           bias_group requested is not defined in the
                           pysmurf configuration file.

        Opt Args:
        ---------
        return_raw (bool) : Default is False. If True, returns pos and
                            neg terminal values.

        Returns:
        --------
        val (float) : The bipolar output TES bias voltage for the
                      requested bias group.  If return_raw=True, then
                      returns a two element float array containing the
                      output voltages of the two DACs assigned to the
                      requested TES bias group.
        """
        # Make sure the requested bias group is in the list of defined
        # bias groups.
        bias_groups = self.bias_group_to_pair[:,0]
        assert (bias_group in bias_groups),\
            f'Bias group {bias_group} is not defined (available bias groups are {bias_groups}).  Doing nothing!'

        bias_order = bias_groups
        dac_positives = self.bias_group_to_pair[:,1]
        dac_negatives = self.bias_group_to_pair[:,2]

        dac_idx = np.ravel(np.where(bias_order == bias_group))
        dac_positive = dac_positives[dac_idx][0]-1
        dac_negative = dac_negatives[dac_idx][0]-1

        volt_array = self.get_rtm_slow_dac_volt_array(**kwargs)
        volts_pos = volt_array[dac_positive]
        volts_neg = volt_array[dac_negative]

        if return_raw:
            return volts_pos, volts_neg
        else:
            return volts_pos - volts_neg


    def get_tes_bias_bipolar_array(self, return_raw=False, **kwargs):
       """
       Returns array of bias voltages per bias group in units of volts.
       Currently hard coded to return the first 8 as (8,) array. I'm sorry -CY

       Opt Args:
       -----
       return_raw (bool): Default is False. If True, returns +/- terminal
           vals as separate arrays (pos, then negative)
       """

       bias_order = self.bias_group_to_pair[:,0]
       dac_positives = self.bias_group_to_pair[:,1]
       dac_negatives = self.bias_group_to_pair[:,2]

       n_bias_groups = self._n_bias_groups

       bias_vals_pos = np.zeros((n_bias_groups,))
       bias_vals_neg = np.zeros((n_bias_groups,))

       volts_array = self.get_rtm_slow_dac_volt_array(**kwargs)

       for idx in np.arange(n_bias_groups):
           dac_idx = np.ravel(np.where(bias_order == idx))
           dac_positive = dac_positives[dac_idx][0] - 1
           dac_negative = dac_negatives[dac_idx][0] - 1

           bias_vals_pos[idx] = volts_array[dac_positive]
           bias_vals_neg[idx] = volts_array[dac_negative]

       if return_raw:
           return bias_vals_pos, bias_vals_neg
       else:
           return bias_vals_pos - bias_vals_neg

    def set_amplifier_bias(self, bias_hemt=None, bias_50k=None, **kwargs):
        """
        Sets the HEMT and 50 K amp (if present) voltages.  If no
        arguments given, looks for default biases in cfg
        (amplifier:hemt_Vg and amplifier:LNA_Vg).  If nothing found in
        cfg file, does nothing to either bias.  Enable is written to
        both amplifier bias DACs regardless of whether or not they are
        set to new values - need to check that this is ok.  If user
        specifies values those override cfg file defaults.  Prints
        resulting amplifier biases at the end with a short wait in
        case there's latency between setting and reading.

        Opt Args:
        ---------
        bias_hemt (float): The HEMT bias voltage in units of volts
        bias_50k (float): The 50K bias voltage in units of volts
        """

        ########################################################################
        ### 4K HEMT
        self.set_hemt_enable(**kwargs)
        # if nothing specified take default from cfg file, if
        # it's specified there
        bias_hemt_from_cfg=False
        if bias_hemt is None and hasattr(self,'hemt_Vg'):
            bias_hemt = self.hemt_Vg
            bias_hemt_from_cfg = True
        # if user gave a value or value was found in cfg file,
        # set it and tell the user
        if not bias_hemt is None:
            if bias_hemt_from_cfg:
                self.log('Setting HEMT LNA Vg from config file to Vg={0:.{1}f}'.format(bias_hemt, 4),
                         self.LOG_USER)
            else:
                self.log('Setting HEMT LNA Vg to requested Vg={0:.{1}f}'.format(bias_hemt, 4),
                         self.LOG_USER)

            self.set_hemt_gate_voltage(bias_hemt, override=True, **kwargs)

        # otherwise do nothing and warn the user
        else:
            self.log('No value specified for 50K LNA Vg and didn\'t find a '+
                'default in cfg (amplifier[\'hemt_Vg\']).', self.LOG_ERROR)
        ### done with 4K HEMT
        ########################################################################

        ########################################################################
        ### 50K LNA (if present - could make this smarter and more general)
        self.set_50k_amp_enable(**kwargs)
        # if nothing specified take default from cfg file, if
        # it's specified there
        bias_50k_from_cfg=False
        if bias_50k is None and hasattr(self,'LNA_Vg'):
            bias_50k=self.LNA_Vg
            bias_50k_from_cfg=True
        # if user gave a value or value was found in cfg file,
        # set it and tell the user
        if not bias_50k is None:
            if bias_50k_from_cfg:
                self.log('Setting 50K LNA Vg from config file ' +
                    'to Vg={0:.{1}f}'.format(bias_50k, 4),
                         self.LOG_USER)
            else:
                self.log('Setting 50K LNA Vg to requested '+
                    'Vg={0:.{1}f}'.format(bias_50k, 4),
                         self.LOG_USER)

            self.set_50k_amp_gate_voltage(bias_50k, **kwargs)

        # otherwise do nothing and warn the user
        else:
            self.log('No value specified for 50K LNA Vg and didn\'t find a '+
                'default in cfg (amplifier[\'LNA_Vg\']).',
                     self.LOG_ERROR)
        ### done with 50K LNA
        ########################################################################

        # add some latency in case PIC needs it
        time.sleep(1)
        # print amplifier biases after setting Vgs
        amplifier_biases=self.get_amplifier_biases()

    def get_amplifier_biases(self, write_log=True):
        """
        Queries the amplifier biases

        Opt Args:
        ---------
        write_log (bool) : Whether to write to the log. Default is True.

        Ret:
        ----
        amplifier_bias (dict) : Returns a dict with the hemt and 50K gate
            voltage and drain current.
        """
        # 4K
        hemt_Id_mA=self.get_hemt_drain_current()
        hemt_gate_bias_volts=self.get_hemt_gate_voltage()

        # 50K
        fiftyk_Id_mA=self.get_50k_amp_drain_current()
        fiftyk_amp_gate_bias_volts=self.get_50k_amp_gate_voltage()

        ret = {
            'hemt_Vg' : hemt_gate_bias_volts,
            'hemt_Id' : hemt_Id_mA,
            '50K_Vg' : fiftyk_amp_gate_bias_volts,
            '50K_Id' : fiftyk_Id_mA
        }

        if write_log:
            self.log(ret)

        return ret

    # alias
    get_amplifier_bias = get_amplifier_biases

    def get_hemt_drain_current(self):
        """
        Returns:
        --------
        cur (float): Drain current in mA
        """

        # on cryostat card
        hemt_Vd_series_resistor=200  #Ohm
        hemt_Id_mA=2.*1000.*(self.get_cryo_card_hemt_bias())/hemt_Vd_series_resistor - self._hemt_Id_offset

        return hemt_Id_mA

    def get_50k_amp_drain_current(self):
        """
        Returns:
        --------
        cur (float): The drain current in mA
        """

        # on cryostat card
        fiftyK_amp_Vd_series_resistor=10 #Ohm
        fiftyK_amp_Id_mA=2.*1000.*(self.get_cryo_card_50k_bias()/
            fiftyK_amp_Vd_series_resistor)

        return fiftyK_amp_Id_mA


    def overbias_tes(self, bias_group, overbias_voltage=19.9, overbias_wait=5.,
        tes_bias=19.9, cool_wait=20., high_current_mode=True, flip_polarity=False):
        """
        Warning: This is horribly hardcoded. Needs a fix soon.

        Args:
        -----
        bias_group (int): The bias group to overbias.  Asserts if not
                          a valid bias group.

        Opt Args:
        ---------
        overbias_voltage (float): The value of the TES bias in the high current
            mode. Default 19.9.
        overbias_wait (float): The time to stay in high current mode in seconds.
            Default is .5
        tes_bias (float): The value of the TES bias when put back in low current
            mode. Default is 19.9.
        cool_wait (float): The time to wait after setting the TES bias for
            transients to die off.
        """
        bias_groups = self.bias_group_to_pair[:,0]
        assert (bias_group in bias_groups),\
        f'Bias group {bias_group} is not defined (available bias groups are {bias_groups}).  Doing nothing!'

        # drive high current through the TES to attempt to drive normal
        self.set_tes_bias_bipolar(bias_group, overbias_voltage,
                                  flip_polarity=flip_polarity)
        time.sleep(.1)

        self.set_tes_bias_high_current(bias_group)
        self.log('Driving high current through TES. ' + \
            'Waiting {}'.format(overbias_wait), self.LOG_USER)
        time.sleep(overbias_wait)
        if not high_current_mode:
            self.set_tes_bias_low_current(bias_group)
            time.sleep(.1)
        self.set_tes_bias_bipolar(bias_group, tes_bias, flip_polarity=flip_polarity)
        self.log('Waiting %.2f seconds to cool' % (cool_wait), self.LOG_USER)
        time.sleep(cool_wait)
        self.log('Done waiting.', self.LOG_USER)


    def overbias_tes_all(self, bias_groups=None, overbias_voltage=19.9,
        overbias_wait=1.0, tes_bias=19.9, cool_wait=20.,
        high_current_mode=True):
        """
        Overbiases all requested bias groups (specified by the
        bias_groups array) at overbias_voltage in high current mode
        for overbias_wait seconds.  If high_current_mode=False,
        returns to low current mode, after which it biases the TESs at
        tes_bias.  Then waits cool_wait seconds before returning
        control.

        Opt Args:
        ---------
        bias_groups (array): which bias groups to overbias. defaults
                             to all_groups.  Asserts if any of the
                             bias groups listed is not a defined bias
                             group.
        overbias_voltage (float): The value of the TES bias in the
                                  high current mode. Default 19.9.
        overbias_wait (float): The time to stay in high current mode
                               in seconds.  Default is .5
        tes_bias (float): The value of the TES bias when put back in
                          low current mode. Default is 19.9.
        cool_wait (float): The time to wait after setting the TES bias
                           for transients to die off.
        """
        # drive high current through the TES to attempt to drive normal
        if bias_groups is None:
            bias_groups = self.all_groups
        else:
            # assert requires array
            bias_groups = np.atleast_1d(bias_groups)

        valid_bias_groups = self.bias_group_to_pair[:,0]

        assert (all(bg in valid_bias_groups for bg in bias_groups)),\
            'Some of the bias groups requested are not valid '+\
            f'(available bias groups are {valid_bias_groups}).  Doing nothing!'

        voltage_overbias_array = self.get_tes_bias_bipolar_array()
        voltage_overbias_array[bias_groups] = overbias_voltage
        self.set_tes_bias_bipolar_array(voltage_overbias_array)

        self.set_tes_bias_high_current(bias_groups)
        self.log('Driving high current through TES. ' + \
            'Waiting {}'.format(overbias_wait), self.LOG_USER)
        time.sleep(overbias_wait)

        if not high_current_mode:
            self.log('setting to low current')
            self.set_tes_bias_low_current(bias_groups)

        voltage_bias_array = self.get_tes_bias_bipolar_array()
        voltage_bias_array[bias_groups] = tes_bias
        self.set_tes_bias_bipolar_array(voltage_bias_array)

        self.log('Waiting {:3.2f} seconds to cool'.format(cool_wait),
                 self.LOG_USER)
        time.sleep(cool_wait)
        self.log('Done waiting.', self.LOG_USER)


    def set_tes_bias_high_current(self, bias_group, write_log=False):
        """
        Sets all bias groups to high current mode. Note that the bias group
        number is not the same as the relay number. It also does not matter,
        because Joe's code secretly flips all the relays when you flip one.

        Args:
        -----
        bias_group (int): The bias group(s) to set to high current mode REMOVED
          20190101 BECAUSE JOE'S CODE SECRETLY FLIPS ALL OF THEM ANYWAYS -CY
        """
        old_relay = self.get_cryo_card_relays()
        old_relay = self.get_cryo_card_relays()  # querey twice to ensure update
        new_relay = np.copy(old_relay)
        self.log('Old relay {}'.format(bin(old_relay)))

        n_bias_groups = self._n_bias_groups
        bias_group = np.ravel(np.array(bias_group))
        for bg in bias_group:
            if bg < n_bias_groups:
                r = np.ravel(self.pic_to_bias_group[np.where(
                            self.pic_to_bias_group[:,1]==bg)])[0]
            else:
                r = bg
            new_relay = (1 << r) | new_relay
        self.log('New relay {}'.format(bin(new_relay)))
        self.set_cryo_card_relays(new_relay, write_log=write_log)
        self.get_cryo_card_relays()


    def set_tes_bias_low_current(self, bias_group, write_log=False):
        """
        Sets all bias groups to low current mode. Note that the bias group
        number is not the same as the relay number. It also does not matter,
        because Joe's code secretly flips all the relays when you flip one

        Args:
        -----
        bias_group (int): The bias group to set to low current mode REMOVED
          20190101 BECAUSE JOE'S CODE WILL FLIP ALL BIAS GROUPS WHEN ONE IS
          COMMANDED -CY
        """
        old_relay = self.get_cryo_card_relays()
        old_relay = self.get_cryo_card_relays()  # querey twice to ensure update
        new_relay = np.copy(old_relay)

        # bias_group = 0
        #self.log('Flipping bias group 0 relay only; PIC code will flip all ' +
        #    'of them')

        n_bias_groups = self._n_bias_groups
        bias_group = np.ravel(np.array(bias_group))
        self.log('Old relay {}'.format(bin(old_relay)))
        for bg in bias_group:
            if bg < n_bias_groups:
                r = np.ravel(self.pic_to_bias_group[np.where(
                            self.pic_to_bias_group[:,1]==bg)])[0]
            else:
                r = bg
            if old_relay & 1 << r != 0:
                new_relay = new_relay & ~(1 << r)
        self.log('New relay {}'.format(bin(new_relay)))
        self.set_cryo_card_relays(new_relay, write_log=write_log)
        self.get_cryo_card_relays()


    def set_mode_dc(self, write_log=False):
        """
        Sets it DC coupling
        """
        # The 16th bit (0 indexed) is the AC/DC coupling
        # self.set_tes_bias_high_current(16)
        r = 16

        old_relay = self.get_cryo_card_relays()
        old_relay = self.get_cryo_card_relays() # query twice to ensure update
        self.log('Old relay {}'.format(bin(old_relay)))

        new_relay = np.copy(old_relay)
        new_relay = (1 << r) | new_relay
        self.log('New relay {}'.format(bin(new_relay)))
        self.set_cryo_card_relays(new_relay, write_log=write_log)
        self.get_cryo_card_relays()


    def set_mode_ac(self, write_log=False):
        """
        Sets it to AC coupling
        """
        # The 16th bit (0 indexed) is the AC/DC coupling
        # self.set_tes_bias_low_current(16)
        old_relay = self.get_cryo_card_relays()
        old_relay = self.get_cryo_card_relays()  # querey twice to ensure update
        new_relay = np.copy(old_relay)

        r = 16
        if old_relay & 1 << r != 0:
            new_relay = new_relay & ~(1 << r)

        self.log('New relay {}'.format(bin(new_relay)))
        self.set_cryo_card_relays(new_relay)
        self.get_cryo_card_relays()


    def att_to_band(self, att):
        """
        Gives the band associated with a given attenuator number
        """
        return self.att_to_band['band'][np.ravel(
            np.where(self.att_to_band['att']==att))[0]]

    def band_to_att(self, band):
        """
        """
        # for now, mod 4 ; assumes the band <-> att correspondence is the same
        # for the LB and HB AMCs.
        band=band%4
        return self.att_to_band['att'][np.ravel(
            np.where(self.att_to_band['band']==band))[0]]

    def flux_ramp_rate_to_PV(self, val):
        """
        Convert between the desired flux ramp reset rate and the PV number
        for the timing triggers.

        Hardcoded somewhere that we can't access; this is just a lookup table
        Allowed reset rates (kHz): 1, 2, 3, 4, 5, 6, 8, 10, 12, 15

        Returns:
        rate_sel (int): the rate sel PV for the timing trigger
        """

        rates_kHz = np.array([15, 12, 10, 8, 6, 5, 4, 3, 2, 1])

        try:
            idx = np.where(rates_kHz == val)[0][0] # weird numpy thing sorry
            return idx
        except IndexError:
            self.log("Reset rate not allowed! Look up help for allowed values")
            return

    def flux_ramp_PV_to_rate(self, val):
        """
        Convert between PV number in timing triggers and output flux ramp reset rate

        Returns:
        reset_rate (int): the flux ramp reset rate, in kHz
        """

        rates_kHz = [15, 12, 10, 8, 6, 5, 4, 3, 2, 1]
        return rates_kHz[val]


    def why(self):
        """
        Why not?
        """
        util_dir = os.path.dirname(__file__)
        aphorisms = np.loadtxt(os.path.join(util_dir, 'aphorism.txt'),
            dtype='str', delimiter='\n')

        self.log(np.random.choice(aphorisms))


    def make_channel_mask(self, band=None, smurf_chans=None):
        """
        Makes the channel mask. Only the channels in the mask will be streamed
        or written to disk.

        If no optional arguments are given, mask will contain all channels
        that are on. If both band and smurf_chans are supplied, a mask
        in the input order is created.

        band (int array) : An array of band numbers. Must be the same
            length as smurf_chans
        smurf_chans (int_array) : An array of SMuRF channel numbers.
            Must be the same length as band
        """
        output_chans = np.array([], dtype=int)
        if smurf_chans is None and band is not None:
            band = np.ravel(np.array(band))
            n_chan = self.get_number_channels(band)
            output_chans = np.arange(n_chan) + n_chan*band
        elif smurf_chans is not None:
            keys = smurf_chans.keys()
            for k in keys:
                self.log('Band {}'.format(k))
                n_chan = self.get_number_channels(k)
                for ch in smurf_chans[k]:
                    #if (ch+channel_offset)<0:
                    #    channel_offset+=n_chan
                    #if (ch+channel_offset+1)>n_chan:
                    #    channel_offset-=n_chan

                    output_chans = np.append(output_chans,
                                          ch + n_chan*k)

        return output_chans

<<<<<<< HEAD
    def get_filter_params(self):
        """
        Get the downsample filter parameters: filter order,
        filter gain, num averages, and the actual filter
        parameters.

        If filter order is -1, the downsampler is using a
        rectangula integrator. This will set filter_a, filter_b 
        to None.
        
        Ret:
        ----
        filter_params (dict) : A dictionary with the filter
            parameters. 
        """
        # Get filter order, gain, and averages
        filter_order = self.get_filter_order()
        filter_gain = self.get_filter_gain()
        num_averages = self.get_downsampler_factor()

        if filter_order < 0:
            a = None
            b = None
        else:
            # Get filter parameters - (filter_order+1) elements
            a = self.get_filter_a()[:filter_order+1]
            b = self.get_filter_b()[:filter_order+1]
            
        # Cast into dictionary
        ret = {
            'filter_order' : filter_order,
            'filter_gain': filter_gain,
            'num_averages' : num_averages,
            'filter_a' : a,
            'filter_b' : b
        }

        return ret
    
=======

>>>>>>> 4ec67679
    def make_gcp_mask(self, band=None, smurf_chans=None, gcp_chans=None,
                      read_gcp_mask=True, mask_channel_offset=0):
        """
        Makes the gcp mask. Only the channels in this mask will be stored
        by GCP.

        If no optional arguments are given, mask will contain all channels
        that are on. If both band and smurf_chans are supplied, a mask
        in the input order is created.

        Opt Args:
        ---------
        band (int array) : An array of band numbers. Must be the same
            length as smurf_chans
        smurf_chans (int_array) : An array of SMuRF channel numbers.
            Must be the same length as band.
        gcp_chans (int_array) : A list of smurf numbers to be passed
            on as GCP channels.
        read_gcp_mask (bool) : Whether to read in the new GCP mask file.
            If not read in, it will take no effect. Default is True.
        mask_channel_offset (int) : Offset to add to channel numbers in GCP
            mask file.  Default is 0.
        """
        if self.config.get('smurf_to_mce').get('mask_channel_offset') is not None:
            mask_channel_offset=int(self.config.get('smurf_to_mce').get('mask_channel_offset'))

        gcp_chans = np.array([], dtype=int)
        if smurf_chans is None and band is not None:
            band = np.ravel(np.array(band))
            n_chan = self.get_number_channels(band)
            gcp_chans = np.arange(n_chan) + n_chan*band
        elif smurf_chans is not None:
            keys = smurf_chans.keys()
            for k in keys:
                self.log('Band {}'.format(k))
                n_chan = self.get_number_channels(k)
                for ch in smurf_chans[k]:

                    # optionally shift by an offset.  The offset is applied
                    # circularly within each 512 channel band
                    channel_offset = mask_channel_offset
                    if (ch+channel_offset)<0:
                        channel_offset+=n_chan
                    if (ch+channel_offset+1)>n_chan:
                        channel_offset-=n_chan

                    gcp_chans = np.append(gcp_chans, ch + n_chan*k + channel_offset)

        if len(gcp_chans) > 512:
            self.log('WARNING: too many gcp channels!')
            return

        static_mask = self.config.get('smurf_to_mce').get('static_mask')
        if static_mask:
            self.log('NOT DYNAMICALLY GENERATING THE MASK. STATIC. SET static_mask=0 '+
                     'IN CFG TO DYNAMICALLY GENERATE MASKS!!!')
        else:
            self.log('Generating gcp mask file. {} channels added'.format(len(gcp_chans)))

            np.savetxt(self.smurf_to_mce_mask_file, gcp_chans, fmt='%i')
            self.pub.register_file(self.smurf_to_mce_mask_file, 'mask', format='txt')

        if read_gcp_mask:
            self.read_smurf_to_gcp_config()
        else:
            self.log('Warning: new mask has not been read in yet.')


    def bias_bump(self, bias_group, wait_time=.5, step_size=.001, duration=5,
                  fs=180., start_bias=None, make_plot=False, skip_samp_start=10,
                  high_current_mode=True, skip_samp_end=10, plot_channels=None,
                  gcp_mode=False, gcp_wait=.5, gcp_between=1., dat_file=None):
        """
        Toggles the TES bias high and back to its original state. From this, it
        calculates the electrical responsivity (sib), the optical responsivity (siq),
        and resistance.

        This is optimized for high_current_mode. For low current mode, you will need
        to step much slower. Try wait_time=1, step_size=.015, duration=10,
        skip_samp_start=50, skip_samp_end=50.

        Note that only the resistance is well defined now because the phase response
        has an un-set factor of -1. We will need to calibrate this out.

        Args:
        -----
        bias_group (int of int array): The bias groups to toggle. The response will
            return every detector that is on.

        Opt Args:
        --------
        wait_time (float) : The time to wait between steps
        step_size (float) : The voltage to step up and down in volts (for low
            current mode).
        duration (float) : The total time of observation
        fs (float) : Sample frequency.
        start_bias (float) : The TES bias to start at. If None, uses the current
            TES bias.
        skip_samp_start (int) : The number of samples to skip before calculating
            a DC level
        skip_samp_end (int) : The number of samples to skip after calculating a
            DC level.
        high_current_mode (bool) : Whether to observe in high or low current mode.
            Default is True.
        make_plot (bool) : Whether to make plots. Must set some channels in plot_channels.
        plot_channels (int array) : The channels to plot.
        dat_file (str) : filename to read bias-bump data from; if provided, data is read
            from file instead of being measured live

        Ret:
        ---
        bands (int array) : The bands
        channels (int array) : The channels
        resistance (float array) : The inferred resistance of the TESs in Ohms
        sib (float array) : The electrical responsivity. This may be incorrect until
            we define a phase convention. This is dimensionless.
        siq (float array) : The power responsivity. This may be incorrect until we
            define a phase convention. This is in uA/pW

        """
        if duration < 10* wait_time:
            self.log('Duration must bee 10x longer than wait_time for high enough' +
                     ' signal to noise.')
            return

        bias_group = np.ravel(np.array(bias_group))
        if start_bias is None:
            start_bias = np.array([])
            for bg in bias_group:
                start_bias = np.append(start_bias,
                                       self.get_tes_bias_bipolar(bg))
        else:
            start_bias = np.ravel(np.array(start_bias))

        n_step = int(np.floor(duration / wait_time / 2))

        i_bias = start_bias[0] / self.bias_line_resistance

        if high_current_mode:
            self.set_tes_bias_high_current(bias_group)
            i_bias *= self.high_low_current_ratio

        if dat_file is None:
            filename = self.stream_data_on()

            if gcp_mode:
                self.log('Doing GCP mode bias bump')
                for j, bg in enumerate(bias_group):
                    self.set_tes_bias_bipolar(bg, start_bias[j] + step_size,
                                           wait_done=False)
                time.sleep(gcp_wait)
                for j, bg in enumerate(bias_group):
                    self.set_tes_bias_bipolar(bg, start_bias[j],
                                          wait_done=False)
                time.sleep(gcp_between)
                for j, bg in enumerate(bias_group):
                    self.set_tes_bias_bipolar(bg, start_bias[j] + step_size,
                                           wait_done=False)
                time.sleep(gcp_wait)
                for j, bg in enumerate(bias_group):
                    self.set_tes_bias_bipolar(bg, start_bias[j],
                                          wait_done=False)

            else:
                # Sets TES bias high then low
                for i in np.arange(n_step):
                    for j, bg in enumerate(bias_group):
                        self.set_tes_bias_bipolar(bg, start_bias[j] + step_size,
                                              wait_done=False)
                    time.sleep(wait_time)
                    for j, bg in enumerate(bias_group):
                        self.set_tes_bias_bipolar(bg, start_bias[j],
                                              wait_done=False)
                        time.sleep(wait_time)

            self.stream_data_off()  # record data
        else:
            filename = dat_file

        if gcp_mode:
            return

        t, d, m = self.read_stream_data(filename)
        d *= self.pA_per_phi0/(2*np.pi*1.0E6) # Convert to microamps
        i_amp = step_size / self.bias_line_resistance * 1.0E6 # also uA
        if high_current_mode:
            i_amp *= self.high_low_current_ratio

        n_demod = int(np.floor(fs*wait_time))
        demod = np.append(np.ones(n_demod),-np.ones(n_demod))

        bands, channels = np.where(m!=-1)
        resp = np.zeros(len(bands))
        sib = np.zeros(len(bands))*np.nan

        # The vector to multiply by to get the DC offset
        n_tile = int(duration/wait_time/2)-1

        high = np.tile(np.append(np.append(np.nan*np.zeros(skip_samp_start),
                                           np.ones(n_demod-skip_samp_start-skip_samp_end)),
                                 np.nan*np.zeros(skip_samp_end+n_demod)),n_tile)
        low = np.tile(np.append(np.append(np.nan*np.zeros(n_demod+skip_samp_start),
                                          np.ones(n_demod-skip_samp_start-skip_samp_end)),
                                np.nan*np.zeros(skip_samp_end)),n_tile)

        timestamp = filename.split('/')[-1].split('.')[0]

        for i, (b, c) in enumerate(zip(bands, channels)):
            mm = m[b, c]
            # Convolve to find the start of the bias step
            conv = np.convolve(d[mm,:4*n_demod], demod, mode='valid')
            start_idx = (len(demod) + np.where(conv == np.max(conv))[0][0])%(2*n_demod)
            x = np.arange(len(low)) + start_idx

            # Calculate high and low state
            h = np.nanmean(high*d[mm,start_idx:start_idx+len(high)])
            l = np.nanmean(low*d[mm,start_idx:start_idx+len(low)])

            resp[i] = h-l
            sib[i] = resp[i] / i_amp

            if c in plot_channels:
                plt.figure()
                plt.plot(conv)

                plt.figure()
                plt.plot(d[mm])
                plt.axvline(start_idx, color='k', linestyle=':')
                plt.plot(x, h*high)
                plt.plot(x, l*low)
                plt.ylabel('TES current (uA)')
                plt.xlabel('Samples')
                plt.title(resp[i])
                plot_fn = '%s/%s_biasBump_b%d_ch%03d' % (self.plot_dir,\
                                                         timestamp,b,c)
                plt.savefig(plot_fn)
                self.pub.register_file(plot_fn, 'bias_bump', plot=True)

                self.log('Response plot saved to %s' % (plot_fn))

        resistance = np.abs(self.R_sh * (1-1/sib))
        siq = (2*sib-1)/(self.R_sh*i_amp) * 1.0E6/1.0E12  # convert to uA/pW

        ret = {}
        for b in np.unique(bands):
            ret[b] = {}
            idx = np.where(bands == b)[0]
            for i in idx:
                c = channels[i]
                ret[b][c] = {}
                ret[b][c]['resp'] = resp[i]
                ret[b][c]['R'] = resistance[i]
                ret[b][c]['Sib'] = sib[i]
                ret[b][c]['Siq'] = siq[i]
        #return bands, channels, resistance, sib, siq
        return ret


    def all_off(self):
        """
        Turns off everything. Does band off, flux ramp off, then TES bias off.
        """
        self.log('Turning off tones')
        bands = self.config.get('init').get('bands')
        for b in bands:
            self.band_off(b)

        self.log('Turning off flux ramp')
        self.flux_ramp_off()

        self.log('Turning off all TES biases')
        n_bias_groups = self._n_bias_groups
        for bg in np.arange(n_bias_groups):
            self.set_tes_bias_bipolar(bg, 0)


    def mask_num_to_gcp_num(self, mask_num):
        """
        Goes from the smurf2mce mask file to a gcp number.
        Inverse of gcp_num_to_mask_num.

        Args:
        -----
        mask_num (int) : The index in the mask file.

        Ret:
        ----
        gcp_num (int) : The index of the channel in GCP.
        """
        return (mask_num*33)%528+mask_num//16


    def gcp_num_to_mask_num(self, gcp_num):
        """
        Goes from a GCP number to the smurf2mce index.
        Inverse of mask_num_to_gcp_num

        Args:
        ----
        gcp_num (int) : The gcp index

        Ret:
        ----
        mask_num (int) : The index in the mask.
        """
        return (gcp_num*16)%528 + gcp_num//33


    def smurf_channel_to_gcp_num(self, band, channel, mask_file=None):
        """
        Converts from smurf channel (band and channel) to a gcp number

        Args:
        -----
        band (int) : The smurf band number
        channel (int) : The smurf channel number

        Opt Args:
        ---------
        mask_file (int array) : The mask file to convert between smurf channel
            and GCP number.

        Ret:
        ----
        gcp_num (int) : The GCP number
        """
        if mask_file is None:
            mask_file = self.smurf_to_mce_mask_file


        mask = self.make_mask_lookup(mask_file)

        if mask[band, channel] == -1:
            self.log('Band {} Ch {} not in mask file'.format(band, channel))
            return None

        return self.mask_num_to_gcp_num(mask[band, channel])


    def gcp_num_to_smurf_channel(self, gcp_num, mask_file=None):
        """
        Converts from gcp number to smurf channel (band and channel).

        Args:
        -----
        gcp_num (int) : The GCP number

        Opt Args:
        ---------
        mask_file (int array) : The mask file to convert between smurf channel
            and GCP number.

        Ret:
        ----
        band (int) : The smurf band number
        channel (int) : The smurf channel number
        """
        if mask_file is None:
            mask_file = self.smurf_to_mce_mask_file
        mask = np.loadtxt(mask_file)

        mask_num = self.gcp_num_to_mask_num(gcp_num)
        return int(mask[mask_num]//512), int(mask[mask_num]%512)


    def play_tone_file(self, band, tone_file=None, load_tone_file=True):
        """
        Plays the specified tone file on this band.  If no path provided
        for tone file, assumes the path to the correct tone file has
        already been loaded.

        Args:
        ----
        band (int) : Which band to play tone file on.

        Optional Args:
        --------------
        tone_file (str) : Path (including csv file name) to tone file.
                          If none given, uses whatever's already been loaded.
        load_tone_file (bool) : Whether or not to load the tone file.
                                The tone file is loaded per DAC, so if you
                                already loaded the tone file for this DAC you
                                don't have to do it again.
        """

        # the bay corresponding to this band.
        bay=self.band_to_bay(band)

        # load the tone file
        if load_tone_file:
            self.load_tone_file(bay,tone_file)

        # play it!
        self.log('Playing tone file {} on band {}'.format(tone_file,band),
                 self.LOG_USER)
        self.set_waveform_select(band,1)

    def stop_tone_file(self, band):
        """
        Stops playing tone file on the specified band and reverts
        to DSP.

        Args:
        ----
        band (int) : Which band to play tone file on.
        """

        self.set_waveform_select(band,0)

        # may need to do this, not sure.  Try without
        # for now.
        #self.set_dsp_enable(band,1)


    def get_gradient_descent_params(self, band):
        """
        Convenience function for getting all the serial
        gradient descent parameters

        Args:
        -----
        band (int): The band to query

        Ret:
        ----
        params (dict): A dictionary with all the gradient
            descent parameters
        """
        ret = {}
        ret['averages'] = self.get_gradient_descent_averages(band)
        ret['beta'] = self.get_gradient_descent_beta(band)
        ret['converge_hz'] = self.get_gradient_descent_converge_hz(band)
        ret['gain'] = self.get_gradient_descent_gain(band)
        ret['max_iters'] = self.get_gradient_descent_max_iters(band)
        ret['momentum'] = self.get_gradient_descent_momentum(band)
        ret['step_hz'] = self.get_gradient_descent_step_hz(band)

        return ret


    def set_fixed_tone(self,freq_mhz,drive,quiet=False):
        """
        Places a fixed tone at the requested frequency.  Asserts
        without doing anything if the requested resonator frequency
        falls outside of the usable 500 MHz bands, or if there are no
        unassigned channels available in the subband the requested
        frequency falls into (where a channel is deemed "assigned" if
        it has non-zero amplitude).

        Args:
        -----
        freq_mhz (float): The frequency in MHz at which to place a fixed tone.
        drive (int): The amplitude for the fixed tone (0-15 in recent fw revisions).

        Opt Args:
        ---------
        quiet (bool) : Whether to look at one channel
        """

        # Find which band the requested frequency falls into.
        bands=self.which_bands()
        band_centers_mhz=[self.get_band_center_mhz(b) for b in bands]

        band_idx=min(range(len(band_centers_mhz)), key=lambda i: abs(band_centers_mhz[i]-freq_mhz))
        band=bands[band_idx]
        band_center_mhz=band_centers_mhz[band_idx]

        # Confirm that the requested frequency falls into a 500 MHz
        # band that's usable in this fw.  If not, assert.
        assert (np.abs(freq_mhz-band_center_mhz)<250),\
            f'! Requested frequency (={freq_mhz:0.1f} MHz) outside of the ' + \
            '500 MHz band with the closest band center ' + \
            f'(={band_center_mhz:0.0f} MHz). Doing nothing!'

	# Find subband this frequency falls in, and its channels.
        subband,foff=self.freq_to_subband(band,freq_mhz)
        subband_channels=self.get_channels_in_subband(band,subband)

	# Which channels in the subband are unallocated?
        allocated_channels=self.which_on(band)
        unallocated_channels=[chan for chan in subband_channels if chan not in allocated_channels]
        # If no unallocated channels available in the subband, assert.
        assert (len(unallocated_channels)),\
            f'! No unallocated channels available in subband (={subband:d}).'+\
                ' Doing nothing!'

        # Take lowest channel number in the list of unallocated
        # channels for this subband.
        channel=sorted(unallocated_channels)[0]

	# Put a fixed tone at the requested frequency
        self.set_center_frequency_mhz_channel(band,channel,foff)
        self.set_amplitude_scale_channel(band,channel,drive)
        self.set_feedback_enable_channel(band,channel,0)

        # Unless asked to be quiet, print where we're putting a fixed
        # tone.
        if not quiet:
            self.log('Setting a fixed tone at {0:.2f} MHz'.format(freq_mhz) + \
                     ' and amplitude {}'.format(drive), self.LOG_USER)

    # SHOULD MAKE A GET FIXED TONE CHANNELS FUNCTION - WOULD MAKE IT
    # EASIER TO CHANGE THINGS FAST USING THE ARRAY GET/SETS
    def turn_off_fixed_tones(self,band):
        """
        Turns off every channel which has nonzero amplitude but
        feedback set to zero.

        Args:
        -----
        freq_mhz (float): The frequency in MHz at which to place a fixed tone.
        drive (int): The amplitude for the fixed tone (0-15 in recent fw revisions).

        Opt Args:
        ---------
        quiet (bool) : Whether to look at one channel

        """
        amplitude_scale_array=self.get_amplitude_scale_array(band)
        feedback_enable_array=self.get_feedback_enable_array(band)

	# want to turn off all channels for which the amplitude is
	# nonzero, but feedback is not enabled.
        fixed_tone_channels=np.where((amplitude_scale_array*(1-feedback_enable_array))!=0)
        new_amplitude_scale_array=amplitude_scale_array.copy()
        new_amplitude_scale_array[fixed_tone_channels]=0

	# set by array, not by channel
        self.set_amplitude_scale_array(band,new_amplitude_scale_array)

    __hardware_logging_pause_event=None
    def pause_hardware_logging(self):
        self.__hardware_logging_pause_event.set()

    def resume_hardware_logging(self):
        self.__hardware_logging_pause_event.clear()

    __hardware_log_file=None
    def get_hardware_log_file(self):
        return self.__hardware_log_file

    _hardware_logging_thread=None
    __hardware_logging_stop_event=None
    def start_hardware_logging(self,filename=None):
        # Just in case somewhere the enable got set to false, explicitly enable here
        if filename is None:
            filename=str(self.get_timestamp())+'_hwlog.dat'
        self.__hardware_log_file = os.path.join(self.output_dir, filename)
        self.log('Starting hardware logging to file : {}'.format(self.__hardware_log_file),
            self.LOG_USER)
        self.__hardware_logging_stop_event=threading.Event()
        self.__hardware_logging_pause_event=threading.Event()
        self._hardware_logging_thread = threading.Thread(target=self._hardware_logger,
            args=(self.__hardware_logging_pause_event,
                self.__hardware_logging_stop_event,))
        self._hardware_logging_thread.daemon = True
        self._hardware_logging_thread.start()

    def stop_hardware_logging(self):
        self.__hardware_logging_stop_event.set()
        self._hardware_logging_thread.join()
        self._hardware_logging_thread=None
        self.__hardware_log_file=None

    def _hardware_logger(self,pause_event,stop_event,wait_btw_sec=5):
        filename=self.get_hardware_log_file()
        import fcntl
        #counter=0
        while not stop_event.wait(wait_btw_sec):
            if not pause_event.isSet():
                hdr,entry=self.get_hardware_log_entry()
                # only write header once, if file doesn't exist yet if
                # file *does* already exist, check to make sure header
                # will be the same, otherwise the resulting data won't
                # make sense if multiple carriers are logging to the same
                # file.
                if not os.path.exists(filename):
                    with open(filename,'a') as logf:
                        logf.write(hdr)
                else:
                    with open(filename) as logf:
                        hdr2=logf.readline()
                        if not hdr.rstrip().split() == hdr2.rstrip().split():
                            self.log('Attempting to temperature log to an ' +
                                'incompatible file.  Giving up without ' +
                                'logging any data!', self.LOG_ERROR)
                            return

                with open(filename,'a') as logf:
                    # file locking so multiple hardware loggers running in
                    # multiple pysmurf sessions can write to the same
                    # requested file if desired
                    fcntl.flock(logf, fcntl.LOCK_EX)
                    logf.write(entry)
                    fcntl.flock(logf, fcntl.LOCK_UN)
                #counter+=1

    def get_hardware_log_entry(self):

        d={}
        d['epics_root']=lambda:self.epics_root
        d['ctime']=self.get_timestamp
        d['fpga_temp']=self.get_fpga_temp
        d['fpgca_vccint']=self.get_fpga_vccint
        d['fpgca_vccaux']=self.get_fpga_vccaux
        d['fpgca_vccbram']=self.get_fpga_vccbram
        d['cc_temp']=self.get_cryo_card_temp

        # probably should check for which AMCs are in in a smarter way
        bays=[]
        bands=self.which_bands()
        if 0 in bands:
            bays.append(0)
        if 4 in bands:
            bays.append(1)

        for bay in bays:
            for dac in [0,1]:
                d['bay%d_dac%d_temp'%(bay,dac)]=lambda:self.get_dac_temp(bay,dac)

        #AT THE MOMENT, WAY TOO SLOW
        # keep track of how many tones are on in each band
        #for band in bands:
        #    d['chans_b%d'%band]=lambda:len(self.which_on(band))

        # atca monitor
        d['atca_temp_fpga']=self.get_board_temp_fpga
        d['atca_temp_rtm']=self.get_board_temp_rtm
        d['atca_temp_amc0']=self.get_board_temp_amc0
        d['atca_temp_amc2']=self.get_board_temp_amc2
        d['atca_jct_temp_fpga']=self.get_junction_temp_fpga

        # regulator
        d['regulator_iout']=self.get_regulator_iout
        d['regulator_temp1']=self.get_regulator_temp1
        d['regulator_temp2']=self.get_regulator_temp2

        columns=[]
        names=[]
        fmt=''
        counter=0
        for key, value in d.items():
            columns.append(str(value()))
            names.append(key)
            fmt+='{0[%d]:<20}'%counter
            counter+=1
        fmt+='\n'

        hdr=fmt.format(names)
        row=fmt.format(columns)
        return hdr,row

    def play_tes_bipolar_waveform(self, bias_group, waveform, do_enable=True,
        **kwargs):
        """
        bias_group (int): The bias group
        """
        bias_order = self.bias_group_to_pair[:,0]
        dac_positives = self.bias_group_to_pair[:,1]
        dac_negatives = self.bias_group_to_pair[:,2]

        dac_idx = np.ravel(np.where(bias_order == bias_group))

        dac_positive = dac_positives[dac_idx][0]
        dac_negative = dac_negatives[dac_idx][0]

        # https://confluence.slac.stanford.edu/display/SMuRF/SMuRF+firmware#SMuRFfirmware-RTMDACarbitrarywaveforms
        # Target the two bipolar DACs assigned to this bias group:
        self.set_dac_axil_addr(0,dac_positive)
        self.set_dac_axil_addr(1,dac_negative)

        # Enable waveform generation (3=on both DACs)
        self.set_rtm_arb_waveform_enable(3)

        # Must enable the DACs (if not enabled already)
        if do_enable:
            self.set_rtm_slow_dac_enable(dac_positive, 2, **kwargs)
            self.set_rtm_slow_dac_enable(dac_negative, 2, **kwargs)

        # Load waveform into each DAC's LUT table.  Opposite sign so
        # they combine coherently
        self.set_rtm_arb_waveform_lut_table(0,waveform)
        self.set_rtm_arb_waveform_lut_table(1,-waveform)

        # Continous mode to play the waveform continuously
        self.set_rtm_arb_waveform_continuous(1)

    # Readback on which DACs are selected is broken right now,
    # so has to be specified.
    def stop_tes_bipolar_waveform(self, bias_group, zero=0, **kwargs):
        """
        bias_group (int): The bias group
        """
        # https://confluence.slac.stanford.edu/display/SMuRF/SMuRF+firmware#SMuRFfirmware-RTMDACarbitrarywaveforms
        # Target the two bipolar DACs assigned to this bias group:
        self.set_dac_axil_addr(0,0) # Disabled
        self.set_dac_axil_addr(1,0) # Disabled

        # Enable waveform generation (3=on both DACs)
        self.set_rtm_arb_waveform_enable(0)

        # Zero TES biases on this bias group
        self.set_tes_bias_bipolar(bias_group, 0)
<|MERGE_RESOLUTION|>--- conflicted
+++ resolved
@@ -2505,7 +2505,6 @@
 
         return output_chans
 
-<<<<<<< HEAD
     def get_filter_params(self):
         """
         Get the downsample filter parameters: filter order,
@@ -2545,9 +2544,7 @@
 
         return ret
     
-=======
-
->>>>>>> 4ec67679
+
     def make_gcp_mask(self, band=None, smurf_chans=None, gcp_chans=None,
                       read_gcp_mask=True, mask_channel_offset=0):
         """
