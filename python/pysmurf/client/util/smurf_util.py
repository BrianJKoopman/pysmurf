--- conflicted
+++ resolved
@@ -638,14 +638,10 @@
         return f, df, flux_ramp_strobe
 
     def take_stream_data(self, meas_time, downsample_factor=None,
-<<<<<<< HEAD
-                         write_log=True, make_freq_mask=True):
-=======
                          write_log=True, update_payload_size=True,
                          reset_unwrapper=True, reset_filter=True,
                          return_data=False, make_freq_mask=True,
                          register_file=True):
->>>>>>> 99e5d2da
         """
         Takes streaming data for a given amount of time
 
@@ -683,16 +679,11 @@
         if write_log:
             self.log('Starting to take data.', self.LOG_USER)
         data_filename = self.stream_data_on(downsample_factor=downsample_factor,
-<<<<<<< HEAD
-                                            write_log=write_log,
-                                            make_freq_mask=make_freq_mask)
-=======
             update_payload_size=update_payload_size, write_log=write_log,
             reset_unwrapper=reset_unwrapper, reset_filter=reset_filter,
             make_freq_mask=make_freq_mask)
 
         # Sleep for the full measurement time
->>>>>>> 99e5d2da
         time.sleep(meas_time)
 
         # Stop acq
@@ -791,8 +782,6 @@
             # to avoid transient filter step
             self.set_stream_enable(1, write_log=False,
                                    wait_done=True)
-<<<<<<< HEAD
-=======
 
             if reset_unwrapper:
                 self.set_unwrapper_reset(write_log=write_log)
@@ -801,7 +790,6 @@
             if reset_unwrapper or reset_filter:
                 time.sleep(.1)
 
->>>>>>> 99e5d2da
 
             # Make the data file
             timestamp = self.get_timestamp()
@@ -2718,11 +2706,7 @@
         old_relay = self.get_cryo_card_relays()  # querey twice to ensure update
         new_relay = np.copy(old_relay)
         if write_log:
-<<<<<<< HEAD
             self.log(f'Old relay {bin(old_relay)}')
-=======
-            self.log('Old relay {}'.format(bin(old_relay)))
->>>>>>> 99e5d2da
 
         n_bias_groups = self._n_bias_groups
         bias_group = np.ravel(np.array(bias_group))
@@ -2734,11 +2718,7 @@
                 r = bg
             new_relay = (1 << r) | new_relay
         if write_log:
-<<<<<<< HEAD
             self.log(f'New relay {bin(new_relay)}')
-=======
-            self.log('New relay {}'.format(bin(new_relay)))
->>>>>>> 99e5d2da
         self.set_cryo_card_relays(new_relay, write_log=write_log)
         self.get_cryo_card_relays()
 
@@ -2760,11 +2740,7 @@
         n_bias_groups = self._n_bias_groups
         bias_group = np.ravel(np.array(bias_group))
         if write_log:
-<<<<<<< HEAD
             self.log(f'Old relay {bin(old_relay)}')
-=======
-            self.log('Old relay {}'.format(bin(old_relay)))
->>>>>>> 99e5d2da
         for bg in bias_group:
             if bg < n_bias_groups:
                 r = np.ravel(self.pic_to_bias_group[np.where(
@@ -2774,11 +2750,7 @@
             if old_relay & 1 << r != 0:
                 new_relay = new_relay & ~(1 << r)
         if write_log:
-<<<<<<< HEAD
             self.log(f'New relay {bin(new_relay)}')
-=======
-            self.log('New relay {}'.format(bin(new_relay)))
->>>>>>> 99e5d2da
         self.set_cryo_card_relays(new_relay, write_log=write_log)
         self.get_cryo_card_relays()
 
@@ -3772,11 +3744,7 @@
                              probe_amp=.1,
                              bias_groups=None, make_plot=False,
                              show_plot=False, save_plot=True,
-<<<<<<< HEAD
-                             cutoff_frac=.05):
-=======
                              cutoff_frac=.05, update_channel_assignment=True):
->>>>>>> 99e5d2da
         """
         Identify bias groups of all the channels that are on. Plays
         a sine wave on a bias group and looks for a response. Does
@@ -3795,12 +3763,9 @@
         make_plot (bool) : Whether to make the plot. Default False.
         save_plot (bool) : Whether to save the plot. Default True.
         show_plot (bool) : Whether to show the plot. Default False
-<<<<<<< HEAD
-=======
         update_channel_assignment (bool): Whether to update the
             master channels assignment to contain the new bias group
             information. Default True.
->>>>>>> 99e5d2da
 
         Ret:
         ----
@@ -3945,8 +3910,6 @@
         # To do - add a check for band, channels that are on two different
         # bias groups.
 
-<<<<<<< HEAD
-=======
         for bias_group in bias_groups:
             self.log(f'Bias Group {bias_group} : ')
             self.log(f"   Bands : {np.unique(channels_dict[bias_group]['band'])}")
@@ -3962,5 +3925,4 @@
             self.log('Updating channel assignment')
             self.write_group_assignment(channels_dict)
 
->>>>>>> 99e5d2da
         return channels_dict