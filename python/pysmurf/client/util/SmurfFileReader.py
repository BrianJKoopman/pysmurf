#!/usr/bin/env python
#-----------------------------------------------------------------------------
# Title      : pysmurf file reader class
#-----------------------------------------------------------------------------
# File       : pysmurf/util/SmurfFileReader.py
# Created    : 2019-11-06
#-----------------------------------------------------------------------------
# This file is part of the pysmurf software package. It is subject to
# the license terms in the LICENSE.txt file found in the top-level directory
# of this distribution and at:
#    https://confluence.slac.stanford.edu/display/ppareg/LICENSE.html.
# No part of the pysmurf software package, including this file, may be
# copied, modified, propagated, or distributed except according to the terms
# contained in the LICENSE.txt file.
#-----------------------------------------------------------------------------
import struct
import numpy
import os
import yaml
from collections import namedtuple
from collections import OrderedDict as odict

# Frame Format Constants
SmurfHeaderSize  = 128
RogueHeaderSize  = 8
SmurfChannelSize = 4
SmurfHeaderPack  = '4B 1I 40B 1Q 4I 1Q 3I 4x 1Q 2B 6x 2H 4x 2H 4x'
RogueHeaderPack  = 'IHBB'

# Code derived from existing code copied from Edward Young, Jesus Vasquez
# https://github.com/slaclab/pysmurf/blob/pre-release/python/pysmurf/client/util/smurf_util.py#L768
# This is the structure of the header (see README.SmurfPacket.md for a details)
# Note: This assumes that the header version is 1 (currently the only version available),
# which has a length of 128 bytes. In the future, we should check first the version,
# and then unpack the data base on the version number.
# TO DO: Extract the TES BIAS values

# Default header as a named tuple
SmurfHeaderTuple = namedtuple( 'SmurfHeader',
                              [ 'protocol_version'    ,                # 1 Byte, B
                                'crate_id'            ,                # 1 Byte, B
                                'slot_number'         ,                # 1 Byte, B
                                'timing_cond'         ,                # 1 Byte, B
                                'number_of_channels']                  # 4 Bytes, uint32, I
      
                             # 40 bytes of TES data, 40B
                             + [f'tes_byte_{i}' for i in range (40)]

                             + ['timestamp'           ,  # 8 Bytes, uint64, Q
                                'flux_ramp_increment' ,  # 4 Bytes, int32,  I
                                'flux_ramp_offset'    ,  # 4 bytes, int32,  I
                                'counter_0'           ,  # 4 bytes, uint32, I
                                'counter_1'           ,  # 4 bytes, uint32, I
                                'counter_2'           ,  # 8 bytes, uint64, Q
                                'reset_bits'          ,  # 4 bytes, uint32, I
                                'frame_counter'       ,  # 4 bytes, uint32, I
                                'tes_relays_config'   ,  # 4 bytes, bit mask (uint32), I
                                                         # 4 bytes, unused, 4x
                                'external_time_raw'   ,  # 5 bytes, uint64, Q (3 extra bytes)
                                'control_field'       ,  # 1 byte, B
                                'test_params'         ,  # 1 byte, B
                                                         # 6 bytes, unused, 6x
                                'num_rows'            ,  # 2 bytes, uint16, H
                                'num_rows_reported'   ,  # 2 bytes, uint16, H
                                                         # 4 bytes, unused, 4x
                                'row_length'          ,  # 2 bytes, uint16, H
                                'data_rate'              # 2 bytes, uint16, H
                                                         # 4 bytes, unused, 4x
                              ] )

# Default header as a named tuple
RogueHeader = namedtuple( 'RogueHeader',
                         [ 'size'                ,  # 4 Bytes, uint32, I
                           'flags'               ,  # 2 bytes, uint16, H
                           'error'               ,  # 1 bytes, uint8,  B
                           'channel'                # 1 bytes, uint8,  B
                         ] )


class SmurfHeader(SmurfHeaderTuple):

    @property
    def external_time(self):
        return self.external_time_raw & 0xFFFFFFFFFF;  # Only lower 5 bytes

    def tesBias(self, index):
        baseByte = int((index * 20) / 8)
        baseBit  = int((index * 20) % 8)

        val = 0
        for idx,byte in enumerate(range(baseByte,baseByte+3)):
            val += eval(f'self.tes_byte_{byte}') << idx*8

        tmp = (val >> baseBit) & 0xFFFFF;

        if tmp & 0x80000: tmp |= 0xF00000;

        ba = tmp.to_bytes(3,byteorder='little',signed=False)
        ret = int.from_bytes(ba,byteorder='little',signed=True)

        return ret


class SmurfStreamReader(object):

    def __init__(self, files, *, isRogue=True, metaEnable=False, chanCount=None):
        self._isRogue    = isRogue
        self._metaEnable = metaEnable
        self._chanCount  = chanCount
        self._currFile   = None
        self._currFName  = ''
        self._fileSize   = 0
        self._header     = None
        self._data       = None
        self._config     = {}
        self._currCount  = 0
        self._totCount   = 0

        if isinstance(files,list):
            self._fileList = files
        else:
            self._fileList = [files]

        # Check to make sure all the files are readable
        for fn in self._fileList:
            if not os.access(fn,os.R_OK):
                raise Exception(f"Unable to read file {fn}")


    def _nextRecord(self):
        """
        Process next record, return true on success
        """
        recEnd = 0

        # We are at the end of the file
        if self._currFile.tell() == self._fileSize:
            return False

        # Use Rogue format
        if self._isRogue:

            # keep reading until we get a data channel
            while True:

                # Hit end of file
                if self._currFile.tell() == self._fileSize:
                    return False

                # Not enough data left in the file
                if (self._fileSize - self._currFile.tell()) < RogueHeaderSize:
                    print(f"Waring: File under run reading {self._currFName}")
                    return False

                # Read in Rogue header data
                rogueHeader  = RogueHeader._make(struct.Struct(RogueHeaderPack).unpack(self._currFile.read(RogueHeaderSize)))
                roguePayload = rogueHeader.size - 4
<<<<<<< HEAD

=======
            
>>>>>>> 2036f7bd
                # Set next frame position
                recEnd = self._currFile.tell() + roguePayload

                # Sanity check
                if recEnd > self._fileSize:
                    print(f"Waring: File under run reading {self._currFName}")
                    return False

                # If this is a data channel, break
                if rogueHeader.channel == 0: break

                # Process meta data
                elif self._metaEnable and rogueHeader.channel == 1:
                    try:
                        yamlUpdate(self._config, self._currFile.read(roguePayload).decode('utf-8'))
                    except Exception as e:
                        print(f"Waring: Error processing meta data in {self._currFName}: {e}")

                # Skip over meta data
                else: self._currFile.seek(recEnd)

            # Check if there is enough room for the Smurf header
            if SmurfHeaderSize > roguePayload:
                print(f"Waring: SMURF header overruns remaining record size in {self._currFName}")
                return False

        # Non Rogue file, verify there is enough room in the file for the smurf header
        elif SmurfHeaderSize + self._currFile.tell() > self._fileSize:
            print(f"Warning: SMURF header overruns remaining file size in {self._currFName}")
            return None

        # Unpack header into named tuple
        self._header = SmurfHeader._make(struct.Struct(SmurfHeaderPack).unpack(self._currFile.read(SmurfHeaderSize)))

        # Number of data channels is taken from the header
        chanCount = self._header.number_of_channels
        dataSize  = chanCount * SmurfChannelSize

        # Rogue raw data size is computed from rogue headers
        if self._isRogue:
            rawDataSize = recEnd - self._currFile.tell()

        # Legacy File
        else:

            # Use defined size if exists.
            if chanCount is not None:
                rawDataSize = chanCount * SmurfChannelSize

            # Otherwise use header value
            else:
                rawDataSize = self._header.number_of_channels * SmurfChannelSize

            # Compute legacy record end
            recEnd = self._currFile.tell() + rawDataSize

            # File overrun
            if recEnd > self._fileSize:
                print(f"SMURF data overruns remaining file size in {self._currFName}")
                return False

        # Verify sizing
        if dataSize > rawDataSize:
            print(f"Warning: SMURF read data size overruns raw data size in {self._currFName}")
            return False

        # Read record data
        self._data = numpy.fromfile(self._currFile, dtype=numpy.int32, count=chanCount)
        self._currCount += 1
        self._totCount += 1

        # Jump forward if neccessary
        if ( self._currFile.tell() != recEnd ): self._currFile.seek(recEnd)

        return True

    def records(self):
        """
        Generator which returns (header, data) tuples
        """
        self._config = {}
        self._currCount = 0
        self._totCount  = 0

        for fn in self._fileList:
            self._fileSize = os.path.getsize(fn)
            self._currFName = fn
            self._currCount = 0

            print(f"Processing data records from {self._currFName}")
            with open(fn,'rb') as f:
                self._currFile = f

                while self._nextRecord():
                    yield (self._header, self._data)

            print(f"Processed {self._currCount} data records from {self._currFName}")

        print(f"Processed a total of {self._totCount} data records")

    @property
    def currCount(self):
        return self._currCount

    @property
    def totCount(self):
        return self._totCount

    @property
    def configDict(self):
        return self._config

    def configValue(self, path):
        obj = self._config

        if '.' in path:
            lst = path.split('.')
        else:
            lst = [path]

        for a in lst:
            if a in obj:
                obj = obj[a]
            else:
                return None

        return obj

    def __enter__(self):
        return self

    def __exit__(self, type, value, tb):
        pass


def keyValueUpdate(old, key, value):
    d = old
    parts = key.split('.')
    for part in parts[:-1]:
        if part not in d:
            d[part] = {}
        d = d.get(part)
    d[parts[-1]] = value

def dictUpdate(old, new):
    for k,v in new.items():
        if '.' in k:
            keyValueUpdate(old, k, v)
        elif k in old:
            old[k].update(v)
        else:
            old[k] = v

def yamlUpdate(old, new):
    dictUpdate(old, yamlToData(new))

def yamlToData(stream):
    """Load yaml to data structure"""

    class PyrogueLoader(yaml.Loader):
        pass

    def construct_mapping(loader, node):
        loader.flatten_mapping(node)
        return odict(loader.construct_pairs(node))

    PyrogueLoader.add_constructor(yaml.resolver.BaseResolver.DEFAULT_MAPPING_TAG,construct_mapping)

    return yaml.load(stream, Loader=PyrogueLoader)
<|MERGE_RESOLUTION|>--- conflicted
+++ resolved
@@ -155,11 +155,8 @@
                 # Read in Rogue header data
                 rogueHeader  = RogueHeader._make(struct.Struct(RogueHeaderPack).unpack(self._currFile.read(RogueHeaderSize)))
                 roguePayload = rogueHeader.size - 4
-<<<<<<< HEAD
-
-=======
-            
->>>>>>> 2036f7bd
+
+                
                 # Set next frame position
                 recEnd = self._currFile.tell() + roguePayload
 
