--- conflicted
+++ resolved
@@ -24,15 +24,8 @@
 import rogue.hardware.axi
 import rogue.protocols.srp
 
-<<<<<<< HEAD
 import pysmurf.core.utilities
 
-from CryoDet._MicrowaveMuxBpEthGen2 import FpgaTopLevel
-
-from pyrogue.protocols import epics
-
-=======
->>>>>>> 2258808d
 class Common(pyrogue.Root):
     def __init__(self, *,
                  config_file    = None,
@@ -42,7 +35,7 @@
                  txDevice       = None,
                  fpgaTopLevel   = None,
                  stream_pv_size = 2**19,    # Not sub-classed
-                 stream_pv_type = 'Int16',  # Not sub-classed
+                 stream_pv_type = 'Int16',  # Not sub-classed 
                  **kwargs):
 
         pyrogue.Root.__init__(self, name="AMCc", initRead=True, pollEn=polling_en, **kwargs)
@@ -136,33 +129,33 @@
         # Add epics interface
         self._epics = None
         if epics_prefix:
-            print("Starting EPICS server using prefix \"{}\"".format(epics_prefix))
+        print("Starting EPICS server using prefix \"{}\"".format(epics_prefix))
             from pyrogue.protocols import epics
-            self._epics = pyrogue.protocols.epics.EpicsCaServer(base=epics_prefix, root=self)
-            self._pv_dump_file = pv_dump_file
-
-            # PVs for stream data
-            # This should be replaced with DataReceiver objects
+        self._epics = pyrogue.protocols.epics.EpicsCaServer(base=epics_prefix, root=self)
+        self._pv_dump_file = pv_dump_file
+
+        # PVs for stream data
+        # This should be replaced with DataReceiver objects 
             if stream_pv_size:
-                print("Enabling stream data on PVs (buffer size = {} points, data type = {})"\
-                    .format(stream_pv_size,stream_pv_type))
-
-                self._stream_fifos  = []
-                self._stream_slaves = []
-                for i in range(4):
-                    self._stream_slaves.append(self._epics.createSlave(name="AMCc:Stream{}".format(i),
-                                                                       maxSize=stream_pv_size,
-                                                                       type=stream_pv_type))
-
-                    # Calculate number of bytes needed on the fifo
-                    if '16' in stream_pv_type:
-                        fifo_size = stream_pv_size * 2
-                    else:
-                        fifo_size = stream_pv_size * 4
-
-                    self._stream_fifos.append(rogue.interfaces.stream.Fifo(1000, fifo_size, True)) # changes
-                    self._stream_fifos[i]._setSlave(self._stream_slaves[i])
-                    pyrogue.streamTap(self._ddr_streams[i], self._stream_fifos[i])
+        print("Enabling stream data on PVs (buffer size = {} points, data type = {})"\
+            .format(stream_pv_size,stream_pv_type))
+
+        self._stream_fifos  = []
+        self._stream_slaves = []
+        for i in range(4):
+            self._stream_slaves.append(self._epics.createSlave(name="AMCc:Stream{}".format(i),
+                                                               maxSize=stream_pv_size,
+                                                               type=stream_pv_type))
+
+            # Calculate number of bytes needed on the fifo
+            if '16' in stream_pv_type:
+                fifo_size = stream_pv_size * 2
+            else:
+                fifo_size = stream_pv_size * 4
+
+            self._stream_fifos.append(rogue.interfaces.stream.Fifo(1000, fifo_size, True)) # changes
+            self._stream_fifos[i]._setSlave(self._stream_slaves[i])
+            pyrogue.streamTap(self._ddr_streams[i], self._stream_fifos[i])
 
 
     def start(self):
